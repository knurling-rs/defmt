# Change Log

All notable changes to this project will be documented in this file.

The format is based on [Keep a Changelog](http://keepachangelog.com/)
and this project adheres to [Semantic Versioning](http://semver.org/).

# Cargo Workspaces

* [#1011] Add a Cargo.lock to the root workspace to support reproducible binary crate builds such as `defmt-print`. Resolves [#1000]

# Packages
We have several packages which live in this repository. Changes are tracked separately.

* [defmt](#defmt)
* [defmt-macros](#defmt-macros)
* [defmt-print](#defmt-print)
* [defmt-decoder](#defmt-decoder)
* [defmt-parser](#defmt-parser)
* [defmt-rtt](#defmt-rtt)
* [defmt-itm](#defmt-itm)
* [defmt-semihosting](#defmt-semihosting)
* [panic-probe](#panic-probe)
* [defmt-test](#defmt-test)
* [defmt-test-macros](#defmt-test-macros)
* [defmt-json-schema](#defmt-json-schema)
* [defmt-elf2table](#defmt-elf2table)
* [defmt-logger](#defmt-logger)

## defmt

> A highly efficient logging framework that targets resource-constrained devices, like microcontrollers

[defmt-next]: https://github.com/knurling-rs/defmt/compare/defmt-v1.0.1...main
[defmt-v1.0.1]: https://github.com/knurling-rs/defmt/releases/tag/defmt-v1.0.1
[defmt-v1.0.0]: https://github.com/knurling-rs/defmt/releases/tag/defmt-v1.0.0
[defmt-v0.3.100]: https://github.com/knurling-rs/defmt/releases/tag/defmt-v0.3.100
[defmt-v0.3.10]: https://github.com/knurling-rs/defmt/releases/tag/defmt-v0.3.10
[defmt-v0.3.9]: https://github.com/knurling-rs/defmt/releases/tag/defmt-v0.3.9
[defmt-v0.3.8]: https://github.com/knurling-rs/defmt/releases/tag/defmt-v0.3.8
[defmt-v0.3.7]: https://github.com/knurling-rs/defmt/releases/tag/defmt-v0.3.7
[defmt-v0.3.6]: https://github.com/knurling-rs/defmt/releases/tag/defmt-v0.3.6
[defmt-v0.3.5]: https://github.com/knurling-rs/defmt/releases/tag/defmt-v0.3.5
[defmt-v0.3.4]: https://github.com/knurling-rs/defmt/releases/tag/defmt-v0.3.4
[defmt-v0.3.3]: https://github.com/knurling-rs/defmt/releases/tag/defmt-v0.3.3
[defmt-v0.3.2]: https://github.com/knurling-rs/defmt/releases/tag/defmt-v0.3.2
[defmt-v0.3.1]: https://github.com/knurling-rs/defmt/releases/tag/defmt-v0.3.1
[defmt-v0.3.0]: https://github.com/knurling-rs/defmt/releases/tag/defmt-v0.3.0
[defmt-v0.2.3]: https://github.com/knurling-rs/defmt/releases/tag/defmt-v0.2.3
[defmt-v0.2.2]: https://github.com/knurling-rs/defmt/releases/tag/defmt-v0.2.2
[defmt-v0.2.1]: https://github.com/knurling-rs/defmt/releases/tag/defmt-v0.2.1
[defmt-v0.2.0]: https://github.com/knurling-rs/defmt/releases/tag/defmt-v0.2.0
[defmt-v0.1.3]: https://github.com/knurling-rs/defmt/releases/tag/defmt-v0.1.3
[defmt-v0.1.2]: https://github.com/knurling-rs/defmt/releases/tag/defmt-v0.1.2
[defmt-v0.1.1]: https://github.com/knurling-rs/defmt/releases/tag/defmt-v0.1.1
[defmt-v0.1.0]: https://github.com/knurling-rs/defmt/releases/tag/defmt-v0.1.0

### [defmt-next]

<<<<<<< HEAD
- [#879]: Load string indices with inline asm to save space.
* [#974]: Ensure typechecking is still performed on disabled log statement.
* [#960]: Fix `Format` not accepting multiple helper attribute instances
* [#937]: add support for `#[defmt(transparent)]` on `Format` derive
* [#959]: Missing "unstable-test" cfg in tests module
* [#956]: Link LICENSE-* in the crate folder
* [#955]: Allow using the `defmt/alloc` feature on bare metal ESP32-S2
* [#972]: Fix logic bug in env_filter
=======
* [#974] Ensure typechecking is still performed on disabled log statement.
* [#960] Fix `Format` not accepting multiple helper attribute instances
* [#937] add support for `#[defmt(transparent)]` on `Format` derive
* [#959] Missing "unstable-test" cfg in tests module
* [#956] Link `LICENSE-*` in the crate folder
* [#955] Allow using the `defmt/alloc` feature on bare metal ESP32-S2
* [#972] Fix logic bug in env_filter
* [#1007] `defmt`: impl `Format` for `core::fmt::Error`
* [#983] Add `Format` implementation for core::num::Wrapping<T>
>>>>>>> ce8c280b

### [defmt-v1.0.1] (2025-04-01)

* [#954] Fix accidental breaking change in `Format` macro

### [defmt-v1.0.0] (2025-04-01)

* [#909] First 1.0 stable release :tada:
* [#940] `defmt-print`: Allow reading from a serial port
* [#938] Emit `option_env!("DEFMT_LOG")` so rustc depinfo can track it
* [#935] Add note in book's setup chapter to clarify staticlib setup
* [#914] Add cargo-deny as a CI action to check crate security and licensing

### [defmt-v0.3.100] (2025-04-01)

* [#909] Re-exports defmt-1.0.0

### [defmt-v0.3.10] (2024-11-29)

* [#902] Minor change to Format impl for `core::panic::PanicInfo`, eliding a lifetime specifier to satisfy Clippy 1.83.
* [#899] Pin the defmt-macro crate to avoid incompatible versions being used together

### [defmt-v0.3.9] (2024-11-27)

* [#889] Add script for book hosting
* [#887] Fix interning example in the book
* [#884] Upgrade dependencies: notify is now at v7, thiserror is now at v2
* [#883] Mark decoder and parser not as unstable anymore
* [#880] Merge function calls emitted by the macro to save space.
* [#874] `defmt`: Fix doc test
* [#872] `defmt`: Add `expect!` as alias for `unwrap!` for discoverability
* [#871] Set MSRV to Rust 1.76
* [#869] `macros`: Add missing type hints
* [#865] `defmt`: Replace proc-macro-error with proc-macro-error2
* [#858] `defmt`: Implement "passthrough" trait impls for `*2Format` wrappers
* [#857] Add an octal display hint (`:o`)
* [#856] `defmt`: Add a `Format` impl for `PanicInfo` and related types.
* [#852] `CI`: Update mdbook to v0.4.40
* [#848] `decoder`: add optional one-line format
* [#847] `decoder`: Fix log format width specifier not working as expected
* [#845] `decoder`: fix println!() records being printed with formatting
* [#843] `defmt`: Sort IDs of log msgs by severity to allow runtime filtering by severity
* [#822] `CI`: Run `cargo semver-checks` on every PR

### [defmt-v0.3.8] (2024-05-17)

* [#840] `defmt`: Support pre-1.77
* [#839] `CI`: Fix tests
* [#838] `defmt`: Switch to Cargo instruction compatible with older versions of Cargo

### [defmt-v0.3.7] (2024-05-13 (yanked))

* [#831] `CI`: Fix CI
* [#830] `book`: Add section about feature-gated derive Format
* [#821] Clean up
* [#813] doc: add note for the alloc feature flag
* [#812] `defmt`: Add a feature to stop linking a default panic handler
* [#811] `book`: Add some examples for byte slice/array hints as well
* [#805] `defmt`: Drop ip_in_core feature and re-enable nightly snapshot tests

### [defmt-v0.3.6] (2024-02-05)

* [#804] `CI`: Remove mdbook strategy
* [#803] `CI`: Disable nightly qemu-snapshot tests
* [#789] `defmt`: Add support for new time-related display hints

### [defmt-v0.3.5] (2023-06-19)

* [#758] `defmt-print`: Tidy up
* [#757] `defmt-print`: Allow reading from a tcp port
* [#756] `CI`: Switch from bors to merge queue
* [#753] `demft` Add `Format` impls for `core::ptr::NonNull` and `fn(Args...) -> Ret` (up to 12 arguments)

### [defmt-v0.3.4] (2023-04-05)

* [#747] Bump wire version

### [defmt-v0.3.3] (2023-03-29 (yanked))

* [#744] `defmt-parser`: Clean and simplify
* [#743] `defmt-parser`: Simplify tests with `rstest`
* [#740] Snapshot tests for `core::net`
* [#739] `xtask`: Clean up
* [#737] `panic-probe`: Add `hard_fault()` for use in `defmt::panic_handler`
* [#733] `defmt`: Add formatting for `core::net` with the `ip_in_core` feature
* [#603] `defmt`: Raw pointers now print as `0x1234` instead of `1234`
* [#536] `defmt-parser`: Switch to using an enum for errors, and add some help text pointing you to the defmt docs if you use the wrong type specifier in a format string.

### [defmt-v0.3.2] (2022-05-31)

* [#669] Refine docs for `--json` flag

### [defmt-v0.3.1] (2022-03-10)

#### Added

* [#662] `#[derive(Format)]` now accepts attribute fields to format fields using the `Debug2Format` adapter instead of a `Format` implementation.
* [#661] Add tests for Cell types
* [#656] Implement `defmt::Format` for `Cell` and `RefCell`
* [#630] Add test instructions to README.md

#### Changed

* [#659] mark extern::acquire() and extern::release() as unsafe. this is not a breaking change; this is an internal API
* [#640] use crate [critical-section](https://crates.io/crates/critical-section) in defmt-rtt
* [#634] update ELF parsing dependencies
* [#633] make RTT buffer size configurable
* [#626] Make errror message more meaningful in case of version-mismatch

### [defmt-v0.3.0] (2021-11-09)

* [#618] Support #[ignore] attribute in defmt_test
* [#621] Readme Diagram: Replace duplicate defmt-itm with defmt-rtt
* [#617] Add display hint to output `u64` as ISO8601 time
* [#620] Tidy up: remove unused code and dependencies
* [#619] Update all crates to rust edition 2021! 🎉
* [#610] `defmt-print`: Log if malformed frame gets skipped
* [#547] Migration guide `v0.2.x` to `v0.3.0`
* [#604] defmt-test: `#[cfg(test)]` the `#[defmt_test::tests]` module
* [#616] Update user guide part of the book
* [#615] Document how to deal with backward compatibility breakage
* [#614] Bugfix: decoder breaks with pipe symbol
* [#605] Properly handle the `off` pseudo-level in presence of nested logging directives
* [#611] Fix `cargo doc`-warnings
* [#608] `decoder`: Fix that `defmt::println!` shows leading space when timestamps are disabled
* [#601] Move crate `defmt` to `defmt/`
* [#600] Run snapshot & backcompat tests in dev mode only
* [#519] Target-side `env_logger`-like env filter
* [#592] xtask: add backward compability test
* [#598] `defmt-print`: Recover from decoding-errors
* [#569] Add defmt `println!` macro
* [#580] Structure `defmt::export`
* [#594] panic-probe: use UDF instruction on nested panics
* [#591] Remove timestamps from snapshot test
* [#585] Add xtask option to run a single snapshot test by name
* [#589] Implement `Format` for arrays of any length
* [#587] Tweak inline attributes to remove machine code duplication
* [#574] Refactor rtt [1/2]
* [#584] Remove outdated doc "you may only call write! once"
* [#581] Add impl for `alloc::Layout`
* [#579] defmt-rtt: fix check for blocking RTT
* [#577] Fix typo in `cfg` of encoding-feature-`compile_error!`
* [#578] `qemu`: Allow dead code
* [#550] Added `defmt::flush()`
* [#570] Support referring to `Self` in bitflags constants
* [#568] Encoding docs.
* [#564] Make order of bitflags values deterministic
* [#561] Remove unused cortex-m-rt in panic-probe a=Dirbaio
* [#562] Remove call to fill in user survey from `README`
* [#560] Update cortex-m-rt crate from `0.6` to `0.7`
* [#557] Add impl for TryFromSliceError
* [#556] Add impl for TryFromIntError
* [#551] Display git version & date to introduction section
* [#540] Separate "crate version" from "wire format version
* [#545] Revert "`build.rs`: Obtain version from macro; simplify"
* [#539] Add optional rzCOBS encoding+framing
* [#518] `build.rs`: Obtain version from macro; simplify
* [#543] `CI`: Temporarily drop backward-compatibility check
* [#542] `snapshot-tests`: Test alternate hint for bitfields
* [#538] Fix wrong bit count in comment.
* [#537] `snapshot-tests`: Delete `:?` hint without impact
* [#531] refactor the `macros` crate
* [#534] Attribute test progress message to the test in question;
* [#535] Don't print leading space when timestamp is absent
* [#529] Refactor user-guide of `book`
* [#528] Support bitflags
* [#533] Adds add for user survey into readme.
* [#527] `book`: Add logo and support text to introduction
* [#526] `decoder`: Simplify tests
* [#359] Implement precedence of inner display hint
* [#523] Minimize dependencies
* [#508] [5/n] Format trait v2
* [#522] Replace `µs` hint with `us`
* [#521] [3/n] Remove u24
* [#516] `xtask`: Only install additional targets for tests that require them
* [#512] Add overwrite option for xtask cross results.
* [#514] extend raw pointer implementation to include !Format types
* [#513] book/duplicates.md: discriminator -> disambiguator
* [#507] [2/n] - Remove code-size-costly optimizations
* [#505] [1/n] - Logger trait v2.

### [defmt-v0.2.3] (2021-06-17)

#### Added

* [#499] Illustrate structure of the defmt crates
* [#503] Add alternate hint ('#')
* [#509] `impl Format for NonZero*`

#### Changed

* [#488] Structure `impl Format`s into multiple files
* [#496] Bump build-dep `semver` to `1.0`
* [#489] Structure lib
* [#500] book: fix leftover old formatting syntax; typos
* [#510] `CI`: Don't install MacOS dependency which is included by default

#### Fixed

* [#497] `macros`: match unused vars if logging is disabled

### [defmt-v0.2.2] (2021-05-20)

#### Added

* [#446] Add usage examples for `Debug2Format`, `Display2Format`
* [#464] `impl<T> Format for {*const, *mut} T where T: Format + ?Sized`
* [#472] `impl Format for` the core::{iter, ops, slice} structs
* [#473] `impl Format for` all the `Cow`s
* [#478] add `dbg!` macro

#### Changed

* [#477] Disable logging calls via conditional compilation when all defmt features are disabled

### [defmt-v0.2.1] (2021-03-08)

#### Added

* [#403] Add knurling logo to API docs

#### Fixed

* [#413] Fix docs-rs build, by disabling feature "unstable-test"
* [#427] Drop outdated note about `defmt v0.2.0` from book

### [defmt-v0.2.0] (2021-02-19)

#### Added

* [#284] Implement support for `i128` and `u128` types
* [#291] Allows using `defmt` on x86 platforms by making the test suite use an internal Cargo feature
* [#293] Make `defmt` attributes forward input attributes
* [#294] Permits `use` items inside `#[defmt_test::tests]` modules
* [#296] Allows skipping the `defmt` version check in order to make development easier
* [#302] `derive(Format)` now supports more than 256 variants
* [#304] impl `Format` for `char`s
* [#313] Add display hints
* [#323] Merge `Uxx(u64)` (`Ixx(i64)`) and `U128(u128)` (`u128(i128)`) data variants
* [#327] `impl<T> Format for PhantomData<T>`
* [#329] Document safety of implementation detail functions
* [#335] Add the `defmt-itm` crate
* [#338] Add `defmt-logger` and `defmt-print` crates
* [#343] Customizable timestamps
* [#347] Document the grammar of `defmt`s current format parameter syntax
* [#351] Allow tools to distinguish user-controlled format strings from generated ones
* [#354] Add `f64` support
* [#376] Make `defmt-logger` more configurable, remove `probe-run` strings
* [#377] `defmt-test`: support returning `Result` from tests
* [#382] `impl Format for Infallible`
* [#391] `impl Format for core::time::Duration`

#### Changed

* [#297] Improves the output formatting and includes a progress indicator
* [#299] Test embedded test runner (`defmt-test`) as part of our CI setup
* [#300] `#[derive]` now uses built-in primitive formatting for primitive references
* [#303] Employ the help of [bors]
* [#305] `Formatter` is now passed by value, i.e. consumed during formatting
* [#308] compile-fail test new `Formatter` move semantics
* [#312] `str` fields in structs are now treated as a native type by the encoder instead of going through the `Format` trait
* [#325] Update our UI tests to work with the latest stable release
* [#331] Add more compile-fail tests
* [#332] Improve `Format` trait docs
* [#333] Hide `Formatter`'s `inner` field
* [#334] Fix dead link in parser docs
* [#337] Improve diagnostics on double `write!`
* [#339] Make leb64 encoding fully safe (while at the same time reducing its code footprint)
* [#340] Stream `core::fmt` adapters
* [#345] Reduce code size by avoiding 64-bit arithmetic in LEB encoding
* [#350] `panic-probe` now uses `defmt`s `Display2Format` to log panic messages. In consequence, panic messages won't get truncated anymore.
* [#355] Clarify the docs on `Write::write`
* [#352] Do not display full version with `--help`. Thanks to [Javier-varez]!
* [#354] Support `f64` floating point numbers.
* [#355] Clarify docs on `Write::write`.
* [#363] Improve test coverage on basic `defmt` usage on `std` rust
* [#364] Split firmware code into separate workspace
* [#368] `defmt-itm`: Raise compile error on `armv6m`
* [#369] Move `bors.toml` to `.github/`
* [#371] Link to git version of `defmt` book
* [#372] Update `Printers` section in `defmt` book
* [#373] Improve information in `Cargo.toml`
* [#379] Make link to `defmt` book clickable
* [#380] Merge crates `elf2table` and `logger` into `decoder`
* [#383] `defmt-test`: Modify attributes in place and handle `#[cfg]`
* [#384] pin unstable path dependencies
* [#385] defmt_decoder: Skip allocation of datastructure for raw symbols of the table entries in `fn get_locations`
* [#386], [#392] Refactor decoder
  * rename `mod logger` to `log`
  * make `fn parse_*`, `fn get_locations`, `fn decode` methods of `struct Table`
  * various simplifications and restructuring of internal code
* [#387] CI: bump timeout to 20 minutes
* [#389] defmt_decoder: Bump deps `object` and `gimli`

#### Fixed

* [#301] Fix the nightly builds after a `linked_list_allocator` feature change
* [#310], [#311] remove the runtime check (and matching tests) if the `write!` macro was called multiple times as this can no longer happen since `write!` now consumes the `Formatter` due to [#305].
* [#321] ASCII hint (`:a`) is now respected when used together with the `Format` trait (`=?` and `=[?]`).
* [#342] Fix a data corruption issue when using `bool`s in `write!`
* [#357] Fix issue preventing `defmt` from compiling on MacOS.

### [defmt-v0.1.3] (2020-11-30)

#### Fixed

* [#290] fixed cross compilation to ARMv6-M and other targets that have no CAS (Compare-and-Swap)
  primitives when the "alloc" feature is enabled

### [defmt-v0.1.2] (2020-11-26)

#### Added

* [#263] [#276] add and document `write!` macro
* [#273] [#280] add and document `unwrap!` macro
* [#266] add `panic!`-like and `assert!`-like macros which will log the panic message using `defmt` and then call `core::panic!` (by default)
* [#267], [#281] add `Debug2Format` and `Display2Format` adapters
* [#279] started adding notes about feature availability (e.g. "defmt 0.1.2 and up")

#### Changed

* [#257] code size optimizations
* [#265] updated the 'how we deal with duplicated format strings' section of our [implementation notes]

[implementation notes]: https://defmt.ferrous-systems.com/design.html

#### Fixed

* [#264] `probe-run` doesn't panic if log message is not UTF-8
* [#269] fixes compiler error that was thrown when using `defmt::panic` within e.g. a match expression
* [#272] braces in format args passed to the new `defmt::panic!` and `defmt::assert!` macros do not cause unexpected errors anymore

### [defmt-v0.1.1] (2020-11-16)

#### Fixed

* [#259] crates.io version of `defmt` crates no longer require `git` to be built

### [defmt-v0.1.0] (2020-11-11)

Initial release

## defmt-macros

> Macros for [defmt](#defmt)

[defmt-macros-next]: https://github.com/knurling-rs/defmt/compare/defmt-macros-v1.0.1...main
[defmt-macros-v1.0.1]: https://github.com/knurling-rs/defmt/releases/tag/defmt-macros-v1.0.1
[defmt-macros-v1.0.0]: https://github.com/knurling-rs/defmt/releases/tag/defmt-macros-v1.0.0
[defmt-macros-v0.4.0]: https://github.com/knurling-rs/defmt/releases/tag/defmt-macros-v0.4.0
[defmt-macros-v0.3.10]: https://github.com/knurling-rs/defmt/releases/tag/defmt-macros-v0.3.10
[defmt-macros-v0.3.9]: https://github.com/knurling-rs/defmt/releases/tag/defmt-macros-v0.3.9
[defmt-macros-v0.3.8]: https://github.com/knurling-rs/defmt/releases/tag/defmt-macros-v0.3.8
[defmt-macros-v0.3.7]: https://github.com/knurling-rs/defmt/releases/tag/defmt-macros-v0.3.7
[defmt-macros-v0.3.6]: https://github.com/knurling-rs/defmt/releases/tag/defmt-macros-v0.3.6
[defmt-macros-v0.3.5]: https://github.com/knurling-rs/defmt/releases/tag/defmt-macros-v0.3.5
[defmt-macros-v0.3.4]: https://github.com/knurling-rs/defmt/releases/tag/defmt-macros-v0.3.4
[defmt-macros-v0.3.3]: https://github.com/knurling-rs/defmt/releases/tag/defmt-macros-v0.3.3
[defmt-macros-v0.3.2]: https://github.com/knurling-rs/defmt/releases/tag/defmt-macros-v0.3.2
[defmt-macros-v0.3.1]: https://github.com/knurling-rs/defmt/releases/tag/defmt-macros-v0.3.1
[defmt-macros-v0.3.0]: https://github.com/knurling-rs/defmt/releases/tag/defmt-macros-v0.3.0
[defmt-macros-v0.2.3]: https://github.com/knurling-rs/defmt/releases/tag/defmt-macros-v0.2.3
[defmt-macros-v0.2.2]: https://github.com/knurling-rs/defmt/releases/tag/defmt-macros-v0.2.2
[defmt-macros-v0.2.1]: https://github.com/knurling-rs/defmt/releases/tag/defmt-macros-v0.2.1
[defmt-macros-v0.2.0]: https://github.com/knurling-rs/defmt/releases/tag/defmt-macros-v0.2.0
[defmt-macros-v0.1.1]: https://github.com/knurling-rs/defmt/releases/tag/defmt-macros-v0.1.1
[defmt-macros-v0.1.0]: https://github.com/knurling-rs/defmt/releases/tag/defmt-macros-v0.1.0

### [defmt-macros-next]

* [#956]: Link LICENSE-* in the crate folder

### [defmt-macros-v1.0.1] (2025-04-01)

* [#954]: Fix accidental breaking change in `Format` macro

### [defmt-macros-v1.0.0] (2025-04-01)

* [#948] Add support for specifying the `defmt` crate path for the `Format` derive via a `#[defmt(crate = path )]` helper attribute
* [#909] First 1.0 stable release :tada:

### [defmt-macros-v0.4.0] (2024-11-29)

* [#899] Just a major version bump to stop it being used by older defmt versions.

### [defmt-macros-v0.3.10] (2024-11-27)

### [defmt-macros-v0.3.9] (2024-05-14)

* [#835] `macros`: Fix some `defmt` crate name usage

### [defmt-macros-v0.3.8] (2024-05-13)

### [defmt-macros-v0.3.7] (2024-03-05)

### [defmt-macros-v0.3.6] (2023-08-01)

### [defmt-macros-v0.3.5] (2023-05-05)

* [#750] Add support for decoding wire format version 3

### [defmt-macros-v0.3.4] (2023-03-29)

### [defmt-macros-v0.3.3] (2022-10-07)

### [defmt-macros-v0.3.2] (2022-03-10)

### [defmt-macros-v0.3.1] (2021-11-26)

### [defmt-macros-v0.3.0] (2021-11-26)

### [defmt-macros-v0.2.3] (2021-06-21)

### [defmt-macros-v0.2.2] (2021-06-01)

### [defmt-macros-v0.2.1] (2021-05-21)

### [defmt-macros-v0.2.0] (2021-02-19)

### [defmt-macros-v0.1.1] (2020-11-26)

### [defmt-macros-v0.1.0] (2020-11-30)

Initial release

## defmt-print

> A tool that decodes defmt logs and prints them to the console

[defmt-print-next]: https://github.com/knurling-rs/defmt/compare/defmt-print-v1.0.0...main
[defmt-print-v1.0.0]: https://github.com/knurling-rs/defmt/releases/tag/defmt-print-v1.0.0
[defmt-print-v0.3.13]: https://github.com/knurling-rs/defmt/releases/tag/defmt-print-v0.3.13
[defmt-print-v0.3.12]: https://github.com/knurling-rs/defmt/releases/tag/defmt-print-v0.3.12
[defmt-print-v0.3.11]: https://github.com/knurling-rs/defmt/releases/tag/defmt-print-v0.3.11
[defmt-print-v0.3.10]: https://github.com/knurling-rs/defmt/releases/tag/defmt-print-v0.3.10
[defmt-print-v0.3.9]: https://github.com/knurling-rs/defmt/releases/tag/defmt-print-v0.3.9
[defmt-print-v0.3.8]: https://github.com/knurling-rs/defmt/releases/tag/defmt-print-v0.3.8
[defmt-print-v0.3.7]: https://github.com/knurling-rs/defmt/releases/tag/defmt-print-v0.3.7
[defmt-print-v0.3.6]: https://github.com/knurling-rs/defmt/releases/tag/defmt-print-v0.3.6
[defmt-print-v0.3.5]: https://github.com/knurling-rs/defmt/releases/tag/defmt-print-v0.3.5
[defmt-print-v0.3.4]: https://github.com/knurling-rs/defmt/releases/tag/defmt-print-v0.3.4
[defmt-print-v0.3.3]: https://github.com/knurling-rs/defmt/releases/tag/defmt-print-v0.3.3
[defmt-print-v0.3.2]: https://github.com/knurling-rs/defmt/releases/tag/defmt-print-v0.3.2
[defmt-print-v0.3.0]: https://github.com/knurling-rs/defmt/releases/tag/defmt-print-v0.3.1
[defmt-print-v0.2.2]: https://github.com/knurling-rs/defmt/releases/tag/defmt-print-v0.2.2
[defmt-print-v0.2.1]: https://github.com/knurling-rs/defmt/releases/tag/defmt-print-v0.2.1
[defmt-print-v0.2.0]: https://github.com/knurling-rs/defmt/releases/tag/defmt-print-v0.2.0

### [defmt-print-next]

* [#985] Add `--set-addr` option to actively set the `_SEGGER_RTT` address
* [#952] Support sending dtr on connection for serial port input
* [#965] Also support `--log-format=online` or  `--log-format=default`
* [#986] Bump MSRV to 1.81

### [defmt-print-v1.0.0] (2025-04-01)

* [#909] First 1.0 stable release :tada:

### [defmt-print-v0.3.13] (2024-11-27)

* [#807] Add `watch_elf` flag to allow ELF file reload without restarting `defmt-print`
* [#855] `defmt-print`: Now uses tokio to make tcp and stdin reads async (in preparation for a `watch elf` flag)

### [defmt-print-v0.3.12] (2024-05-13)

### [defmt-print-v0.3.11] (2024-03-05)

### [defmt-print-v0.3.10] (2023-10-04)

### [defmt-print-v0.3.9] (2023-08-01)

### [defmt-print-v0.3.8] (2023-08-01)

### [defmt-print-v0.3.7] (2023-05-05)

* [#750] Add support for decoding wire format version 3

### [defmt-print-v0.3.6] (2023-04-05)

### [defmt-print-v0.3.5] (2023-03-29)

### [defmt-print-v0.3.4] (2023-01-24)

* [#719] `defmt-print`: Fix panic

### [defmt-print-v0.3.3] (2022-10-07)

* [#703] `defmt-print`: Update to `clap 4.0`.
* [#682] `defmt-print`: exit when stdin is closed

### [defmt-print-v0.3.2] (2022-03-10)

### [defmt-print-v0.3.0] (2021-11-10)

### [defmt-print-v0.2.2] (2021-06-21)

### [defmt-print-v0.2.1] (2021-05-21)

### [defmt-print-v0.2.0] (2021-02-19)

### [defmt-print-v0.1.0]  (2021-01-15)

Initial release

## defmt-decoder

> Decodes defmt log frames

[defmt-decoder-next]: https://github.com/knurling-rs/defmt/compare/defmt-decoder-v1.0.0...main
[defmt-decoder-v1.0.0]: https://github.com/knurling-rs/defmt/releases/tag/defmt-decoder-v1.0.0
[defmt-decoder-v0.4.0]: https://github.com/knurling-rs/defmt/releases/tag/defmt-decoder-v0.4.0
[defmt-decoder-v0.3.11]: https://github.com/knurling-rs/defmt/releases/tag/defmt-decoder-v0.3.11
[defmt-decoder-v0.3.10]: https://github.com/knurling-rs/defmt/releases/tag/defmt-decoder-v0.3.10
[defmt-decoder-v0.3.9]: https://github.com/knurling-rs/defmt/releases/tag/defmt-decoder-v0.3.9
[defmt-decoder-v0.3.8]: https://github.com/knurling-rs/defmt/releases/tag/defmt-decoder-v0.3.8
[defmt-decoder-v0.3.7]: https://github.com/knurling-rs/defmt/releases/tag/defmt-decoder-v0.3.7
[defmt-decoder-v0.3.6]: https://github.com/knurling-rs/defmt/releases/tag/defmt-decoder-v0.3.6
[defmt-decoder-v0.3.5]: https://github.com/knurling-rs/defmt/releases/tag/defmt-decoder-v0.3.5
[defmt-decoder-v0.3.4]: https://github.com/knurling-rs/defmt/releases/tag/defmt-decoder-v0.3.4
[defmt-decoder-v0.3.3]: https://github.com/knurling-rs/defmt/releases/tag/defmt-decoder-v0.3.3
[defmt-decoder-v0.3.2]: https://github.com/knurling-rs/defmt/releases/tag/defmt-decoder-v0.3.2
[defmt-decoder-v0.3.1]: https://github.com/knurling-rs/defmt/releases/tag/defmt-decoder-v0.3.1
[defmt-decoder-v0.3.0]: https://github.com/knurling-rs/defmt/releases/tag/defmt-decoder-v0.3.0
[defmt-decoder-v0.2.2]: https://github.com/knurling-rs/defmt/releases/tag/defmt-decoder-v0.2.2
[defmt-decoder-v0.2.1]: https://github.com/knurling-rs/defmt/releases/tag/defmt-decoder-v0.2.1
[defmt-decoder-v0.2.0]: https://github.com/knurling-rs/defmt/releases/tag/defmt-decoder-v0.2.0
[defmt-decoder-v0.1.4]: https://github.com/knurling-rs/defmt/releases/tag/defmt-decoder-v0.1.4
[defmt-decoder-v0.1.3]: https://github.com/knurling-rs/defmt/releases/tag/defmt-decoder-v0.1.3
[defmt-decoder-v0.1.0]: https://github.com/knurling-rs/defmt/releases/tag/defmt-decoder-v0.1.0

### [defmt-decoder-next]

* [#1004] decoder: add `Send + Sync` bound to returned `StreamDecoder`
* [#990] improve version mismatch error message, don't mention probe-run.
* [#986] Bump MSRV to 1.81
* [#966] Add Frame::fragments() and Frame::display_fragments()
* [#958] Update to object 0.36

### [defmt-decoder-v1.0.0] (2025-04-01)

* [#909] First 1.0 stable release :tada:
* [#902] Minor change to `impl StreamDecoder` for `Raw` and `Rzcobs`, eliding a lifetime specifier to satisfy Clippy 1.83. No observable change.
* [#916] Support the ":cbor" display hint, adding new dependency `cbor-edn`.

### [defmt-decoder-v0.4.0] (2024-11-27)

### [defmt-decoder-v0.3.11] (2024-05-13)

### [defmt-decoder-v0.3.10] (2024-03-05)

### [defmt-decoder-v0.3.9] (2023-10-04)

### [defmt-decoder-v0.3.8] (2023-08-01)

### [defmt-decoder-v0.3.7] (2023-05-05)

### [defmt-decoder-v0.3.6] (2023-04-05)

### [defmt-decoder-v0.3.5] (2023-03-29)

### [defmt-decoder-v0.3.4] (2023-01-24)

* [#726] Remove difference in favor of dissimilar
* [#725] Replace chrono with time

### [defmt-decoder-v0.3.3] (2022-08-09)

* [#681] Make use of i/o locking being static since rust `1.61`.

### [defmt-decoder-v0.3.2] (2022-03-10)

### [defmt-decoder-v0.3.1] (2021-11-26)

### [defmt-decoder-v0.3.0] (2021-11-10)

### [defmt-decoder-v0.2.2] (2021-06-21)

### [defmt-decoder-v0.2.1] (2021-05-21)

### [defmt-decoder-v0.2.0] (2021-02-19)

### [defmt-decoder-v0.1.4] (2020-11-26)

### [defmt-decoder-v0.1.3] (2020-11-30)

### [defmt-decoder-v0.1.0] (2020-11-30)

Initial release

## defmt-parser

> Parsing library for defmt format strings

[defmt-parser-next]: https://github.com/knurling-rs/defmt/compare/defmt-parser-v1.0.0...main
[defmt-parser-v1.0.0]: https://github.com/knurling-rs/defmt/releases/tag/defmt-parser-v1.0.0
[defmt-parser-v0.4.1]: https://github.com/knurling-rs/defmt/releases/tag/defmt-parser-v0.4.1
[defmt-parser-v0.4.0]: https://github.com/knurling-rs/defmt/releases/tag/defmt-parser-v0.4.0
[defmt-parser-v0.3.4]: https://github.com/knurling-rs/defmt/releases/tag/defmt-parser-v0.3.4
[defmt-parser-v0.3.3]: https://github.com/knurling-rs/defmt/releases/tag/defmt-parser-v0.3.3
[defmt-parser-v0.3.2]: https://github.com/knurling-rs/defmt/releases/tag/defmt-parser-v0.3.2
[defmt-parser-v0.3.1]: https://github.com/knurling-rs/defmt/releases/tag/defmt-parser-v0.3.1
[defmt-parser-v0.3.0]: https://github.com/knurling-rs/defmt/releases/tag/defmt-parser-v0.3.0
[defmt-parser-v0.2.2]: https://github.com/knurling-rs/defmt/releases/tag/defmt-parser-v0.2.2
[defmt-parser-v0.2.1]: https://github.com/knurling-rs/defmt/releases/tag/defmt-parser-v0.2.1
[defmt-parser-v0.2.0]: https://github.com/knurling-rs/defmt/releases/tag/defmt-parser-v0.2.0
[defmt-parser-v0.1.0]: https://github.com/knurling-rs/defmt/releases/tag/defmt-parser-v0.1.0

### [defmt-parser-next]

* [#956] Link `LICENSE-*` in the crate folder
* [#986] Bump MSRV to 1.81

### [defmt-parser-v1.0.0] (2025-04-01)

* [#916] Mark `DisplayHint` as `non_exhaustive`. This is a breaking change.
* [#916] Add display hint ":cbor", indicating RFC8949 encoded data to be displayed in diagnostic notation.
* [#909] First 1.0 stable release :tada:

### [defmt-parser-v0.4.1] (2024-11-27)

* [#897] Added its own README

### [defmt-parser-v0.4.0] (2024-11-27)

### [defmt-parser-v0.3.4] (2024-03-05)

### [defmt-parser-v0.3.3] (2023-05-05)

### [defmt-parser-v0.3.2] (2023-03-29)

### [defmt-parser-v0.3.1] (2022-03-10)

### [defmt-parser-v0.3.0] (2021-11-10)

### [defmt-parser-v0.2.2] (2021-06-21)

### [defmt-parser-v0.2.1] (2021-05-21)

### [defmt-parser-v0.2.0] (2021-02-19)

### [defmt-parser-v0.1.0] (2020-11-30)

Initial release

## defmt-rtt

> Transmit defmt log messages over the RTT (Real-Time Transfer) protocol

[defmt-rtt-next]: https://github.com/knurling-rs/defmt/compare/defmt-rtt-v1.1.0...main
[defmt-rtt-v1.1.0]: https://github.com/knurling-rs/defmt/releases/tag/defmt-rtt-v1.1.0
[defmt-rtt-v1.0.0]: https://github.com/knurling-rs/defmt/releases/tag/defmt-rtt-v1.0.0
[defmt-rtt-v0.4.2]: https://github.com/knurling-rs/defmt/releases/tag/defmt-rtt-v0.4.2
[defmt-rtt-v0.4.1]: https://github.com/knurling-rs/defmt/releases/tag/defmt-rtt-v0.4.1
[defmt-rtt-v0.4.0]: https://github.com/knurling-rs/defmt/releases/tag/defmt-rtt-v0.4.0
[defmt-rtt-v0.3.2]: https://github.com/knurling-rs/defmt/releases/tag/defmt-rtt-v0.3.2
[defmt-rtt-v0.3.1]: https://github.com/knurling-rs/defmt/releases/tag/defmt-rtt-v0.3.1
[defmt-rtt-v0.3.0]: https://github.com/knurling-rs/defmt/releases/tag/defmt-rtt-v0.3.0
[defmt-rtt-v0.2.0]: https://github.com/knurling-rs/defmt/releases/tag/defmt-rtt-v0.2.0
[defmt-rtt-v0.1.0]: https://github.com/knurling-rs/defmt/releases/tag/defmt-rtt-v0.1.0

### [defmt-rtt-next]

* [#1006] Fix `available_buffer_size` ignoring available buffer space when `read < write`

### [defmt-rtt-v1.1.0] (2025-10-09)

* [#968] Add `in_blocking_mode` public method

### [defmt-rtt-v1.0.0] (2025-04-01)

* [#909] First 1.0 stable release :tada:

### [defmt-rtt-v0.4.2] (2025-03-27)

* [#902] Use `core::ptr::addr_of_mut!` instead of `&mut` on mutable statics. No observable change.
* [#901] `defmt-rtt`: Update to critical-section 1.2
* [#915] Introduced `disable-blocking-mode` feature
* [#949] Re-worked to remove all usage of `static mut`
* [#950] Removed some redundant checks from `write` and `flush`

### [defmt-rtt-v0.4.1] (2024-05-13)

### [defmt-rtt-v0.4.0] (2022-10-07)

* [#701] `defmt-rtt`: Pre-relase cleanup
* [#695] `defmt-rtt`: Refactor rtt [3/2]
* [#689] `defmt-rtt`: Update to critical-section 1.0
* [#683] `defmt-rtt`: Make sure the whole RTT structure is in RAM

### [defmt-rtt-v0.3.2] (2022-03-10)

### [defmt-rtt-v0.3.1] (2021-11-26)

### [defmt-rtt-v0.3.0] (2021-11-26)

### [defmt-rtt-v0.2.0] (2021-02-20)

### [defmt-rtt-v0.1.0] (2020-11-30)

Initial release

## defmt-itm

> Transmit defmt log messages over the ITM (Instrumentation Trace Macrocell) stimulus port

[defmt-itm-next]: https://github.com/knurling-rs/defmt/compare/defmt-itm-v0.4.0...main
[defmt-itm-v0.4.0]: https://github.com/knurling-rs/defmt/releases/tag/defmt-itm-v0.4.0
[defmt-itm-v0.3.0]: https://github.com/knurling-rs/defmt/releases/tag/defmt-itm-v0.3.0
[defmt-itm-v0.2.0]: https://github.com/knurling-rs/defmt/releases/tag/defmt-itm-v0.2.0

### [defmt-itm-next]

* No changes

### [defmt-itm-v0.4.0] (2025-04-01)

* [#909] Switch to using defmt-1.0
* [#902] Switch to using critical-section, and copy implementation over from defmt-rtt.

### [defmt-itm-v0.3.0] (2021-11-26)

### [defmt-itm-v0.2.0] (2021-02-20)

Initial release

## defmt-semihosting

> Transmit defmt log messages using semi-hosting breakpoints

[defmt-semihosting-next]: https://github.com/knurling-rs/defmt/compare/defmt-semihosting-v0.3.0...main
[defmt-semihosting-v0.3.0]: https://github.com/knurling-rs/defmt/releases/tag/defmt-semihosting-v0.3.0
[defmt-semihosting-v0.2.0]: https://github.com/knurling-rs/defmt/releases/tag/defmt-semihosting-v0.2.0
[defmt-semihosting-v0.1.0]: https://github.com/knurling-rs/defmt/releases/tag/defmt-semihosting-v0.1.0

### [defmt-semihosting-next]

* No changes

### [defmt-semihosting-v0.3.0] (2025-04-01)

* [#909] Switch to using defmt-1.0

### [defmt-semihosting-v0.2.0] (2025-03-27)

* [#943] use critical_section for synchronization.
* [#945] switch to using semihosting crate and `UnsafeCell`

### [defmt-semihosting-v0.1.0] (2024-11-27)

Initial release

## panic-probe

> Panic handler that exits `probe-run` with an error code

[panic-probe-next]: https://github.com/knurling-rs/defmt/compare/panic-probe-v1.0.0...main
[panic-probe-v1.0.0]: https://github.com/knurling-rs/defmt/releases/tag/panic-probe-v1.0.0
[panic-probe-v0.3.2]: https://github.com/knurling-rs/defmt/releases/tag/panic-probe-v0.3.1
[panic-probe-v0.3.1]: https://github.com/knurling-rs/defmt/releases/tag/panic-probe-v0.3.0
[panic-probe-v0.3.0]: https://github.com/knurling-rs/defmt/releases/tag/panic-probe-v0.2.1
[panic-probe-v0.2.1]: https://github.com/knurling-rs/defmt/releases/tag/panic-probe-v0.2.0
[panic-probe-v0.2.0]: https://github.com/knurling-rs/defmt/releases/tag/panic-probe-v0.1.0
[panic-probe-v0.1.0]: https://github.com/knurling-rs/defmt/releases/tag/panic-probe-v0.0.0

### [panic-probe-next]

* No changes

### [panic-probe-v1.0.0] (2025-04-01)

* [#909] Switch to using defmt-1.0

### [panic-probe-v0.3.2] (2024-05-13)

### [panic-probe-v0.3.1] (2023-03-29)

### [panic-probe-v0.3.0] (2021-11-26)

### [panic-probe-v0.2.1] (2021-09-17)

### [panic-probe-v0.2.0] (2021-02-20)

### [panic-probe-v0.1.0] (2020-11-30)

### panic-probe-v0.0.0

Initial release

## defmt-test

> A test harness for embedded devices

[defmt-test-next]:  https://github.com/knurling-rs/defmt/compare/defmt-test-v0.4.0...main
[defmt-test-v0.4.0]:  https://github.com/knurling-rs/defmt/releases/tag/defmt-test-v0.4.0
[defmt-test-v0.3.2]:  https://github.com/knurling-rs/defmt/releases/tag/defmt-test-v0.3.2
[defmt-test-v0.3.1]:  https://github.com/knurling-rs/defmt/releases/tag/defmt-test-v0.3.1
[defmt-test-v0.3.0]:  https://github.com/knurling-rs/defmt/releases/tag/defmt-test-v0.3.0
[defmt-test-v0.2.3]:  https://github.com/knurling-rs/defmt/releases/tag/defmt-test-v0.2.3
[defmt-test-v0.2.2]:  https://github.com/knurling-rs/defmt/releases/tag/defmt-test-v0.2.2
[defmt-test-v0.2.1]:  https://github.com/knurling-rs/defmt/releases/tag/defmt-test-v0.2.1
[defmt-test-v0.2.0]:  https://github.com/knurling-rs/defmt/releases/tag/defmt-test-v0.2.0
[defmt-test-v0.1.1]:  https://github.com/knurling-rs/defmt/releases/tag/defmt-test-v0.1.1
[defmt-test-v0.1.0]:  https://github.com/knurling-rs/defmt/releases/tag/defmt-test-v0.1.0

### [defmt-test-next]

* No changes

### [defmt-test-v0.4.0] (2025-04-01)

* [#909] Switch to using defmt-1.0

### [defmt-test-v0.3.2] (2024-03-05)

### [defmt-test-v0.3.1] (2023-10-11)

### [defmt-test-v0.3.0] (2021-11-26)

### [defmt-test-v0.2.3] (2021-05-21)

### [defmt-test-v0.2.2] (2021-04-29)

### [defmt-test-v0.2.1] (2021-02-26)

### [defmt-test-v0.2.0] (2021-02-20)

### [defmt-test-v0.1.1] (2020-12-03)

### [defmt-test-v0.1.0] (2020-11-30)

Initial release

## defmt-test-macros

> Macros for defmt-test

[defmt-test-macros-next]: https://github.com/knurling-rs/defmt/compare/defmt-test-macros-v0.3.1...main
[defmt-test-macros-v0.3.1]: https://github.com/knurling-rs/defmt/releases/tag/defmt-test-macros-v0.3.1
[defmt-test-macros-v0.3.0]: https://github.com/knurling-rs/defmt/releases/tag/defmt-test-macros-v0.3.0
[defmt-test-macros-v0.2.1]: https://github.com/knurling-rs/defmt/releases/tag/defmt-test-macros-v0.2.1
[defmt-test-macros-v0.2.0]: https://github.com/knurling-rs/defmt/releases/tag/defmt-test-macros-v0.2.0
[defmt-test-macros-v0.1.1]: https://github.com/knurling-rs/defmt/releases/tag/defmt-test-macros-v0.1.1
[defmt-test-macros-v0.1.0]: https://github.com/knurling-rs/defmt/releases/tag/defmt-test-macros-v0.1.0

### [defmt-test-macros-next]

* No changes

### [defmt-test-macros-v0.3.1] (2024-03-05)

### [defmt-test-macros-v0.3.0] (2021-11-26)

### [defmt-test-macros-v0.2.1] (2021-05-21)

### [defmt-test-macros-v0.2.0] (2021-02-26)

### [defmt-test-macros-v0.1.1] (2020-11-30)

### [defmt-test-macros-v0.1.0] (2020-11-30)

Initial release

## defmt-json-schema

> JSON schema for defmt

[defmt-json-schema-next]: https://github.com/knurling-rs/defmt/compare/defmt-json-schema-v0.1.0...main
[defmt-json-schema-v0.1.0]: https://github.com/knurling-rs/defmt/releases/tag/defmt-json-schema-v0.1.0

### [defmt-json-schema-next]

* [#986] Bump MSRV to 1.78

### [defmt-json-schema-v0.1.0] (2022-03-10)

Initial release

## defmt-elf2table

> Reads ELF metadata and builds a defmt interner table

Now defunct - lives in [defmt-decoder](#defmt-decoder)

[defmt-elf2table-v0.1.0]: https://github.com/knurling-rs/defmt/releases/tag/defmt-elf2table-v0.1.0

### [defmt-elf2table-v0.1.0] (2020-11-30)

Initial release

## defmt-logger

Now defunct - lives in [defmt-decoder](#defmt-decoder)

[defmt-logger-v0.1.0]: https://github.com/knurling-rs/defmt/releases/tag/defmt-logger-v0.1.0

### [defmt-logger-v0.1.0] (2021-01-15)

Initial release

---

[#1007]: https://github.com/knurling-rs/defmt/pull/1007
[#1006]: https://github.com/knurling-rs/defmt/pull/1006
[#990]: https://github.com/knurling-rs/defmt/pull/990
[#986]: https://github.com/knurling-rs/defmt/pull/986
[#983]: https://github.com/knurling-rs/defmt/pull/983
[#974]: https://github.com/knurling-rs/defmt/pull/974
[#972]: https://github.com/knurling-rs/defmt/pull/972
[#966]: https://github.com/knurling-rs/defmt/pull/966
[#968]: https://github.com/knurling-rs/defmt/pull/968
[#965]: https://github.com/knurling-rs/defmt/pull/965
[#960]: https://github.com/knurling-rs/defmt/pull/960
[#959]: https://github.com/knurling-rs/defmt/pull/959
[#958]: https://github.com/knurling-rs/defmt/pull/958
[#956]: https://github.com/knurling-rs/defmt/pull/956
[#955]: https://github.com/knurling-rs/defmt/pull/955
[#954]: https://github.com/knurling-rs/defmt/pull/954
[#950]: https://github.com/knurling-rs/defmt/pull/950
[#949]: https://github.com/knurling-rs/defmt/pull/949
[#948]: https://github.com/knurling-rs/defmt/pull/948
[#945]: https://github.com/knurling-rs/defmt/pull/945
[#943]: https://github.com/knurling-rs/defmt/pull/943
[#940]: https://github.com/knurling-rs/defmt/pull/940
[#937]: https://github.com/knurling-rs/defmt/pull/937
[#938]: https://github.com/knurling-rs/defmt/pull/938
[#935]: https://github.com/knurling-rs/defmt/pull/935
[#916]: https://github.com/knurling-rs/defmt/pull/916
[#915]: https://github.com/knurling-rs/defmt/pull/915
[#914]: https://github.com/knurling-rs/defmt/pull/914
[#909]: https://github.com/knurling-rs/defmt/pull/909
[#902]: https://github.com/knurling-rs/defmt/pull/902
[#901]: https://github.com/knurling-rs/defmt/pull/901
[#899]: https://github.com/knurling-rs/defmt/pull/899
[#897]: https://github.com/knurling-rs/defmt/pull/897
[#889]: https://github.com/knurling-rs/defmt/pull/889
[#887]: https://github.com/knurling-rs/defmt/pull/887
[#884]: https://github.com/knurling-rs/defmt/pull/884
[#883]: https://github.com/knurling-rs/defmt/pull/883
[#880]: https://github.com/knurling-rs/defmt/pull/880
[#874]: https://github.com/knurling-rs/defmt/pull/874
[#872]: https://github.com/knurling-rs/defmt/pull/872
[#871]: https://github.com/knurling-rs/defmt/pull/871
[#869]: https://github.com/knurling-rs/defmt/pull/869
[#865]: https://github.com/knurling-rs/defmt/pull/865
[#858]: https://github.com/knurling-rs/defmt/pull/858
[#857]: https://github.com/knurling-rs/defmt/pull/857
[#856]: https://github.com/knurling-rs/defmt/pull/856
[#855]: https://github.com/knurling-rs/defmt/pull/855
[#852]: https://github.com/knurling-rs/defmt/pull/852
[#848]: https://github.com/knurling-rs/defmt/pull/848
[#847]: https://github.com/knurling-rs/defmt/pull/847
[#845]: https://github.com/knurling-rs/defmt/pull/845
[#843]: https://github.com/knurling-rs/defmt/pull/843
[#840]: https://github.com/knurling-rs/defmt/pull/840
[#839]: https://github.com/knurling-rs/defmt/pull/839
[#838]: https://github.com/knurling-rs/defmt/pull/838
[#835]: https://github.com/knurling-rs/defmt/pull/835
[#831]: https://github.com/knurling-rs/defmt/pull/831
[#830]: https://github.com/knurling-rs/defmt/pull/830
[#822]: https://github.com/knurling-rs/defmt/pull/822
[#821]: https://github.com/knurling-rs/defmt/pull/821
[#813]: https://github.com/knurling-rs/defmt/pull/813
[#812]: https://github.com/knurling-rs/defmt/pull/812
[#811]: https://github.com/knurling-rs/defmt/pull/811
[#807]: https://github.com/knurling-rs/defmt/pull/807
[#805]: https://github.com/knurling-rs/defmt/pull/805
[#804]: https://github.com/knurling-rs/defmt/pull/804
[#803]: https://github.com/knurling-rs/defmt/pull/803
[#789]: https://github.com/knurling-rs/defmt/pull/789
[#758]: https://github.com/knurling-rs/defmt/pull/758
[#757]: https://github.com/knurling-rs/defmt/pull/757
[#756]: https://github.com/knurling-rs/defmt/pull/756
[#753]: https://github.com/knurling-rs/defmt/pull/753
[#750]: https://github.com/knurling-rs/defmt/pull/750
[#747]: https://github.com/knurling-rs/defmt/pull/747
[#744]: https://github.com/knurling-rs/defmt/pull/744
[#743]: https://github.com/knurling-rs/defmt/pull/743
[#740]: https://github.com/knurling-rs/defmt/pull/740
[#739]: https://github.com/knurling-rs/defmt/pull/739
[#737]: https://github.com/knurling-rs/defmt/pull/737
[#733]: https://github.com/knurling-rs/defmt/pull/733
[#726]: https://github.com/knurling-rs/defmt/pull/726
[#725]: https://github.com/knurling-rs/defmt/pull/725
[#719]: https://github.com/knurling-rs/defmt/pull/719
[#703]: https://github.com/knurling-rs/defmt/pull/703
[#701]: https://github.com/knurling-rs/defmt/pull/701
[#695]: https://github.com/knurling-rs/defmt/pull/695
[#689]: https://github.com/knurling-rs/defmt/pull/689
[#683]: https://github.com/knurling-rs/defmt/pull/683
[#682]: https://github.com/knurling-rs/defmt/pull/682
[#681]: https://github.com/knurling-rs/defmt/pull/681
[#669]: https://github.com/knurling-rs/defmt/pull/669
[#662]: https://github.com/knurling-rs/defmt/pull/662
[#661]: https://github.com/knurling-rs/defmt/pull/661
[#659]: https://github.com/knurling-rs/defmt/pull/659
[#656]: https://github.com/knurling-rs/defmt/pull/656
[#640]: https://github.com/knurling-rs/defmt/pull/640
[#634]: https://github.com/knurling-rs/defmt/pull/634
[#633]: https://github.com/knurling-rs/defmt/pull/633
[#630]: https://github.com/knurling-rs/defmt/pull/630
[#626]: https://github.com/knurling-rs/defmt/pull/626
[#621]: https://github.com/knurling-rs/defmt/pull/621
[#620]: https://github.com/knurling-rs/defmt/pull/620
[#619]: https://github.com/knurling-rs/defmt/pull/619
[#618]: https://github.com/knurling-rs/defmt/pull/618
[#617]: https://github.com/knurling-rs/defmt/pull/617
[#616]: https://github.com/knurling-rs/defmt/pull/616
[#615]: https://github.com/knurling-rs/defmt/pull/615
[#614]: https://github.com/knurling-rs/defmt/pull/614
[#611]: https://github.com/knurling-rs/defmt/pull/611
[#610]: https://github.com/knurling-rs/defmt/pull/610
[#608]: https://github.com/knurling-rs/defmt/pull/608
[#605]: https://github.com/knurling-rs/defmt/pull/605
[#604]: https://github.com/knurling-rs/defmt/pull/604
[#603]: https://github.com/knurling-rs/defmt/pull/734
[#601]: https://github.com/knurling-rs/defmt/pull/601
[#600]: https://github.com/knurling-rs/defmt/pull/600
[#598]: https://github.com/knurling-rs/defmt/pull/598
[#594]: https://github.com/knurling-rs/defmt/pull/594
[#592]: https://github.com/knurling-rs/defmt/pull/592
[#591]: https://github.com/knurling-rs/defmt/pull/591
[#589]: https://github.com/knurling-rs/defmt/pull/589
[#587]: https://github.com/knurling-rs/defmt/pull/587
[#585]: https://github.com/knurling-rs/defmt/pull/585
[#584]: https://github.com/knurling-rs/defmt/pull/584
[#581]: https://github.com/knurling-rs/defmt/pull/581
[#580]: https://github.com/knurling-rs/defmt/pull/580
[#579]: https://github.com/knurling-rs/defmt/pull/579
[#578]: https://github.com/knurling-rs/defmt/pull/578
[#577]: https://github.com/knurling-rs/defmt/pull/577
[#574]: https://github.com/knurling-rs/defmt/pull/574
[#570]: https://github.com/knurling-rs/defmt/pull/570
[#569]: https://github.com/knurling-rs/defmt/pull/569
[#568]: https://github.com/knurling-rs/defmt/pull/568
[#564]: https://github.com/knurling-rs/defmt/pull/564
[#562]: https://github.com/knurling-rs/defmt/pull/562
[#561]: https://github.com/knurling-rs/defmt/pull/561
[#560]: https://github.com/knurling-rs/defmt/pull/560
[#557]: https://github.com/knurling-rs/defmt/pull/557
[#556]: https://github.com/knurling-rs/defmt/pull/556
[#551]: https://github.com/knurling-rs/defmt/pull/551
[#550]: https://github.com/knurling-rs/defmt/pull/550
[#547]: https://github.com/knurling-rs/defmt/pull/547
[#545]: https://github.com/knurling-rs/defmt/pull/545
[#543]: https://github.com/knurling-rs/defmt/pull/543
[#542]: https://github.com/knurling-rs/defmt/pull/542
[#540]: https://github.com/knurling-rs/defmt/pull/540
[#539]: https://github.com/knurling-rs/defmt/pull/539
[#538]: https://github.com/knurling-rs/defmt/pull/538
[#537]: https://github.com/knurling-rs/defmt/pull/537
[#536]: https://github.com/knurling-rs/defmt/pull/735
[#535]: https://github.com/knurling-rs/defmt/pull/535
[#534]: https://github.com/knurling-rs/defmt/pull/534
[#533]: https://github.com/knurling-rs/defmt/pull/533
[#531]: https://github.com/knurling-rs/defmt/pull/531
[#529]: https://github.com/knurling-rs/defmt/pull/529
[#528]: https://github.com/knurling-rs/defmt/pull/528
[#527]: https://github.com/knurling-rs/defmt/pull/527
[#526]: https://github.com/knurling-rs/defmt/pull/526
[#523]: https://github.com/knurling-rs/defmt/pull/523
[#522]: https://github.com/knurling-rs/defmt/pull/522
[#521]: https://github.com/knurling-rs/defmt/pull/521
[#519]: https://github.com/knurling-rs/defmt/pull/519
[#518]: https://github.com/knurling-rs/defmt/pull/518
[#516]: https://github.com/knurling-rs/defmt/pull/516
[#514]: https://github.com/knurling-rs/defmt/pull/514
[#513]: https://github.com/knurling-rs/defmt/pull/513
[#512]: https://github.com/knurling-rs/defmt/pull/512
[#510]: https://github.com/knurling-rs/defmt/pull/510
[#509]: https://github.com/knurling-rs/defmt/pull/509
[#508]: https://github.com/knurling-rs/defmt/pull/508
[#507]: https://github.com/knurling-rs/defmt/pull/507
[#505]: https://github.com/knurling-rs/defmt/pull/505
[#503]: https://github.com/knurling-rs/defmt/pull/503
[#500]: https://github.com/knurling-rs/defmt/pull/500
[#499]: https://github.com/knurling-rs/defmt/pull/499
[#497]: https://github.com/knurling-rs/defmt/pull/497
[#496]: https://github.com/knurling-rs/defmt/pull/496
[#489]: https://github.com/knurling-rs/defmt/pull/489
[#488]: https://github.com/knurling-rs/defmt/pull/488
[#478]: https://github.com/knurling-rs/defmt/pull/478
[#477]: https://github.com/knurling-rs/defmt/pull/477
[#473]: https://github.com/knurling-rs/defmt/pull/473
[#472]: https://github.com/knurling-rs/defmt/pull/472
[#464]: https://github.com/knurling-rs/defmt/pull/464
[#446]: https://github.com/knurling-rs/defmt/pull/446
[#427]: https://github.com/knurling-rs/defmt/pull/427
[#413]: https://github.com/knurling-rs/defmt/pull/413
[#403]: https://github.com/knurling-rs/defmt/pull/403
[#392]: https://github.com/knurling-rs/defmt/pull/392
[#391]: https://github.com/knurling-rs/defmt/pull/391
[#389]: https://github.com/knurling-rs/defmt/pull/389
[#387]: https://github.com/knurling-rs/defmt/pull/387
[#386]: https://github.com/knurling-rs/defmt/pull/386
[#385]: https://github.com/knurling-rs/defmt/pull/385
[#384]: https://github.com/knurling-rs/defmt/pull/384
[#383]: https://github.com/knurling-rs/defmt/pull/383
[#382]: https://github.com/knurling-rs/defmt/pull/382
[#380]: https://github.com/knurling-rs/defmt/pull/380
[#379]: https://github.com/knurling-rs/defmt/pull/379
[#377]: https://github.com/knurling-rs/defmt/pull/377
[#376]: https://github.com/knurling-rs/defmt/pull/376
[#373]: https://github.com/knurling-rs/defmt/pull/373
[#372]: https://github.com/knurling-rs/defmt/pull/372
[#371]: https://github.com/knurling-rs/defmt/pull/371
[#369]: https://github.com/knurling-rs/defmt/pull/369
[#368]: https://github.com/knurling-rs/defmt/pull/368
[#364]: https://github.com/knurling-rs/defmt/pull/364
[#363]: https://github.com/knurling-rs/defmt/pull/363
[#359]: https://github.com/knurling-rs/defmt/pull/359
[#357]: https://github.com/knurling-rs/defmt/pull/357
[#355]: https://github.com/knurling-rs/defmt/pull/355
[#354]: https://github.com/knurling-rs/defmt/pull/354
[#352]: https://github.com/knurling-rs/defmt/pull/352
[#351]: https://github.com/knurling-rs/defmt/pull/351
[#350]: https://github.com/knurling-rs/defmt/pull/350
[#347]: https://github.com/knurling-rs/defmt/pull/347
[#345]: https://github.com/knurling-rs/defmt/pull/345
[#343]: https://github.com/knurling-rs/defmt/pull/343
[#342]: https://github.com/knurling-rs/defmt/pull/342
[#340]: https://github.com/knurling-rs/defmt/pull/340
[#339]: https://github.com/knurling-rs/defmt/pull/339
[#338]: https://github.com/knurling-rs/defmt/pull/338
[#337]: https://github.com/knurling-rs/defmt/pull/337
[#335]: https://github.com/knurling-rs/defmt/pull/335
[#334]: https://github.com/knurling-rs/defmt/pull/334
[#333]: https://github.com/knurling-rs/defmt/pull/333
[#332]: https://github.com/knurling-rs/defmt/pull/332
[#331]: https://github.com/knurling-rs/defmt/pull/331
[#329]: https://github.com/knurling-rs/defmt/pull/329
[#327]: https://github.com/knurling-rs/defmt/pull/327
[#325]: https://github.com/knurling-rs/defmt/pull/325
[#323]: https://github.com/knurling-rs/defmt/pull/323
[#321]: https://github.com/knurling-rs/defmt/pull/321
[#313]: https://github.com/knurling-rs/defmt/pull/313
[#312]: https://github.com/knurling-rs/defmt/pull/312
[#311]: https://github.com/knurling-rs/defmt/pull/311
[#310]: https://github.com/knurling-rs/defmt/pull/310
[#308]: https://github.com/knurling-rs/defmt/pull/308
[#305]: https://github.com/knurling-rs/defmt/pull/305
[#304]: https://github.com/knurling-rs/defmt/pull/304
[#303]: https://github.com/knurling-rs/defmt/pull/303
[#302]: https://github.com/knurling-rs/defmt/pull/302
[#301]: https://github.com/knurling-rs/defmt/pull/301
[#300]: https://github.com/knurling-rs/defmt/pull/300
[#299]: https://github.com/knurling-rs/defmt/pull/299
[#297]: https://github.com/knurling-rs/defmt/pull/297
[#296]: https://github.com/knurling-rs/defmt/pull/296
[#294]: https://github.com/knurling-rs/defmt/pull/294
[#293]: https://github.com/knurling-rs/defmt/pull/293
[#291]: https://github.com/knurling-rs/defmt/pull/291
[#290]: https://github.com/knurling-rs/defmt/pull/290
[#284]: https://github.com/knurling-rs/defmt/pull/284
[#281]: https://github.com/knurling-rs/defmt/pull/281
[#280]: https://github.com/knurling-rs/defmt/pull/280
[#279]: https://github.com/knurling-rs/defmt/pull/279
[#276]: https://github.com/knurling-rs/defmt/pull/276
[#273]: https://github.com/knurling-rs/defmt/pull/273
[#272]: https://github.com/knurling-rs/defmt/pull/272
[#269]: https://github.com/knurling-rs/defmt/pull/269
[#267]: https://github.com/knurling-rs/defmt/pull/267
[#266]: https://github.com/knurling-rs/defmt/pull/266
[#265]: https://github.com/knurling-rs/defmt/pull/265
[#264]: https://github.com/knurling-rs/defmt/pull/264
[#263]: https://github.com/knurling-rs/defmt/pull/263
[#259]: https://github.com/knurling-rs/defmt/pull/259
[#257]: https://github.com/knurling-rs/defmt/pull/257<|MERGE_RESOLUTION|>--- conflicted
+++ resolved
@@ -57,16 +57,6 @@
 
 ### [defmt-next]
 
-<<<<<<< HEAD
-- [#879]: Load string indices with inline asm to save space.
-* [#974]: Ensure typechecking is still performed on disabled log statement.
-* [#960]: Fix `Format` not accepting multiple helper attribute instances
-* [#937]: add support for `#[defmt(transparent)]` on `Format` derive
-* [#959]: Missing "unstable-test" cfg in tests module
-* [#956]: Link LICENSE-* in the crate folder
-* [#955]: Allow using the `defmt/alloc` feature on bare metal ESP32-S2
-* [#972]: Fix logic bug in env_filter
-=======
 * [#974] Ensure typechecking is still performed on disabled log statement.
 * [#960] Fix `Format` not accepting multiple helper attribute instances
 * [#937] add support for `#[defmt(transparent)]` on `Format` derive
@@ -76,7 +66,7 @@
 * [#972] Fix logic bug in env_filter
 * [#1007] `defmt`: impl `Format` for `core::fmt::Error`
 * [#983] Add `Format` implementation for core::num::Wrapping<T>
->>>>>>> ce8c280b
+* [#879] Load string indices with inline asm to save space.
 
 ### [defmt-v1.0.1] (2025-04-01)
 
