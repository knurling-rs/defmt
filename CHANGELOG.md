# Change Log

All notable changes to this project will be documented in this file.

The format is based on [Keep a Changelog](http://keepachangelog.com/)
and this project adheres to [Semantic Versioning](http://semver.org/).

## [Unreleased]

<<<<<<< HEAD
- [#764]: Use mermaid for "defmt ecosystem" diagram

[#764]: https://github.com/knurling-rs/defmt/pull/764
=======
- [#766] `decoder::log`: Rename `PrettyLogger` to `StdoutLogger`

[#766]: https://github.com/knurling-rs/defmt/pull/766
>>>>>>> 278f8fcd

## [v0.3.5] - 2023-06-19

- [#760]: `defmt-macros`: Upgrade to syn 2
- [#759]: Release `defmt v0.3.5`, `defmt-macros 0.3.6` and `defmt-print 0.3.8`
- [#758]: `defmt-print`: Tidy up
- [#757]: `defmt-print`: Allow reading from a tcp port
- [#756]: `CI`: Switch from bors to merge queue
- [#753]: `demft` Add `Format` impls for `core::ptr::NonNull` and `fn(Args...) -> Ret` (up to 12 arguments)

[#760]: https://github.com/knurling-rs/defmt/pull/760
[#759]: https://github.com/knurling-rs/defmt/pull/759
[#758]: https://github.com/knurling-rs/defmt/pull/758
[#757]: https://github.com/knurling-rs/defmt/pull/757
[#756]: https://github.com/knurling-rs/defmt/pull/756
[#753]: https://github.com/knurling-rs/defmt/pull/753

## defmt-decoder v0.3.7, defmt-macros v0.3.5, defmt-parser v0.3.3, defmt-print v0.3.7 - 2023-05-05

- [#754]: Release `defmt-decoder v0.3.7`, `defmt-macros v0.3.5`, `defmt-parser v0.3.3`, `defmt-print v0.3.7`
- [#750]: Add support for decoding wire format version 3

[#754]: https://github.com/knurling-rs/defmt/pull/754
[#750]: https://github.com/knurling-rs/defmt/pull/750

## [v0.3.4] - 2023-04-05

- [#748]: Release `defmt-v0.3.4`, `defmt-decoder-v0.3.6`, `defmt-print-v0.3.4` and yank previous
- [#747]: Bump wire version

[#748]: https://github.com/knurling-rs/defmt/pull/748
[#747]: https://github.com/knurling-rs/defmt/pull/747

## [v0.3.3] - 2023-03-29 (yanked)

- [#745]: Release `defmt-v0.3.3`, `defmt-decoder-v0.3.5`, `defmt-macros v0.3.4`, `defmt-parser v0.3.2`, `defmt-print v0.3.5` and `panic-probe v0.3.1`
- [#744]: `defmt-parser`: Clean and simplify
- [#742]: `defmt-decoder`: Include crate name in symbol name
- [#743]: `defmt-parser`: Simplify tests with `rstest`
- [#741]: `defmt-macros`: Disable default-features for `rstest`
- [#740]: Snapshot tests for `core::net`
- [#739]: `xtask`: Clean up
- [#737]: `panic-probe`: Add `hard_fault()` for use in `defmt::panic_handler`
- [#733]: `defmt`: Add formatting for `core::net` with the `ip_in_core` feature
- [#603]: `defmt`: Raw pointers now print as `0x1234` instead of `1234`
- [#536]: `defmt-parser`: Switch to using an enum for errors, and add some help text pointing you to the defmt docs if you use the wrong type specifier in a format string.

[#745]: https://github.com/knurling-rs/defmt/pull/745
[#744]: https://github.com/knurling-rs/defmt/pull/744
[#742]: https://github.com/knurling-rs/defmt/pull/742
[#743]: https://github.com/knurling-rs/defmt/pull/743
[#741]: https://github.com/knurling-rs/defmt/pull/741
[#740]: https://github.com/knurling-rs/defmt/pull/740
[#739]: https://github.com/knurling-rs/defmt/pull/739
[#737]: https://github.com/knurling-rs/defmt/pull/737
[#733]: https://github.com/knurling-rs/defmt/pull/733
[#603]: https://github.com/knurling-rs/defmt/pull/734
[#536]: https://github.com/knurling-rs/defmt/pull/735

## defmt-decoder v0.3.4, defmt-print v0.3.4

- [#729]: Release `defmt-decoder v0.3.4`, `defmt-print v0.3.4`
- [#726]: `defmt-decoder`: Remove difference in favor of dissimilar
- [#725]: `defmt-decoder`: Replace chrono with time
- [#719]: `defmt-print`: Fix panic
- [#715]: `xtask`: Update `clap` to version `4`
- [#710]: `CI`: Update CI
- [#706]: `defmt`, `defmt-decoder`, `defmt-itm`, `defmt-macros`, `defmt-parser`, `defmt-print`, `defmt-test-macros`: Satisfy clippy

[#729]: https://github.com/knurling-rs/defmt/pull/729
[#726]: https://github.com/knurling-rs/defmt/pull/726
[#725]: https://github.com/knurling-rs/defmt/pull/725
[#715]: https://github.com/knurling-rs/defmt/pull/715
[#710]: https://github.com/knurling-rs/defmt/pull/710
[#706]: https://github.com/knurling-rs/defmt/pull/706

## defmt-decoder v0.3.3, defmt-macros v0.3.3, defmt-print v0.3.3, vdefmt-rtt 0.4.0
- [#704]: Release `defmt-macros 0.3.3`, `defmt-print 0.3.3`, `defmt-rtt 0.4.0`
- [#703]: `defmt-print`: Update to `clap 4.0`.
- [#701]: `defmt-rtt`: Pre-relase cleanup
- [#695]: `defmt-rtt`: Refactor rtt [3/2]
- [#689]: `defmt-rtt`: Update to critical-section 1.0
- [#692]: `defmt-macros`: Wrap const fn in const item to ensure compile-time-evaluation.
- [#690]: `defmt-decoder`, `defmt-parser`: Satisfy clippy
- [#688]: Release `defmt-decoder 0.3.3`
- [#687]: `CI`: Re-enable `qemu-snapshot (nightly)` tests
- [#686]: `CI`: Temporarily disable `qemu-snapshot (nightly)`
- [#684]: `defmt-macros`: Fix `syn` dependency version.
- [#683]: `defmt-rtt`: Make sure the whole RTT structure is in RAM
- [#682]: `defmt-print`: exit when stdin is closed
- [#681]: `defmt-decoder`, `defmt-parser`:Make use of i/o locking being static since rust `1.61`.
- [#679]: `CI`: Add changelog enforcer
- [#678]: `defmt`, `defmt-decoder`, `defmt-macros`, `defmt-parser`: Satisfy clippy

[#704]: https://github.com/knurling-rs/defmt/pull/704
[#703]: https://github.com/knurling-rs/defmt/pull/703
[#701]: https://github.com/knurling-rs/defmt/pull/701
[#695]: https://github.com/knurling-rs/defmt/pull/695
[#692]: https://github.com/knurling-rs/defmt/pull/692
[#690]: https://github.com/knurling-rs/defmt/pull/690
[#688]: https://github.com/knurling-rs/defmt/pull/688
[#687]: https://github.com/knurling-rs/defmt/pull/687
[#686]: https://github.com/knurling-rs/defmt/pull/686
[#684]: https://github.com/knurling-rs/defmt/pull/684
[#683]: https://github.com/knurling-rs/defmt/pull/683
[#682]: https://github.com/knurling-rs/defmt/pull/682
[#681]: https://github.com/knurling-rs/defmt/pull/681
[#679]: https://github.com/knurling-rs/defmt/pull/679
[#678]: https://github.com/knurling-rs/defmt/pull/678
[#719]: https://github.com/knurling-rs/defmt/pull/719

## [v0.3.2] - 2022-05-31

- [#675]: Release `defmt 0.3.2` and fix `defmt-macros`-releated compile-error
- [#669]: Refine docs for `--json` flag

## [v0.3.1] - 2022-03-10

### Added

- [#662]: `#[derive(Format)]` now accepts attribute fields to format fields using the `Debug2Format` adapter instead of a `Format` implementation.
- [#661]: Add tests for Cell types
- [#656]: Implement `defmt::Format` for `Cell` and `RefCell`
- [#630]: Add test instructions to README.md

[#662]: https://github.com/knurling-rs/defmt/pull/662
[#661]: https://github.com/knurling-rs/defmt/pull/661
[#656]: https://github.com/knurling-rs/defmt/pull/656
[#630]: https://github.com/knurling-rs/defmt/pull/630

### Changed

- [#659]: mark extern::acquire() and extern::release() as unsafe. this is not a breaking change; this is an internal API
- [#640]: use crate [critical-section](https://crates.io/crates/critical-section) in defmt-rtt
- [#634]: update ELF parsing dependencies
- [#633]: make RTT buffer size configurable
- [#626]: Make errror message more meaningful in case of version-mismatch

[#659]: https://github.com/knurling-rs/defmt/pull/659
[#640]: https://github.com/knurling-rs/defmt/pull/640
[#634]: https://github.com/knurling-rs/defmt/pull/634
[#633]: https://github.com/knurling-rs/defmt/pull/633
[#626]: https://github.com/knurling-rs/defmt/pull/626

## [v0.3.0] - 2021-11-09

- [#618]: Support #[ignore] attribute in defmt_test
- [#621]: Readme Diagram: Replace duplicate defmt-itm with defmt-rtt
- [#617]: Add display hint to output `u64` as ISO8601 time
- [#620]: Tidy up: remove unused code and dependencies
- [#619]: Update all crates to rust edition 2021! 🎉
- [#610]: `defmt-print`: Log if malformed frame gets skipped
- [#547]: Migration guide `v0.2.x` to `v0.3.0`
- [#604]: defmt-test: `#[cfg(test)]` the `#[defmt_test::tests]` module
- [#616]: Update user guide part of the book
- [#615]: Document how to deal with backward compatibility breakage
- [#614]: Bugfix: decoder breaks with pipe symbol
- [#605]: Properly handle the `off` pseudo-level in presence of nested logging directives
- [#611]: Fix `cargo doc`-warnings
- [#608]: `decoder`: Fix that `defmt::println!` shows leading space when timestamps are disabled
- [#601]: Move crate `defmt` to `defmt/`
- [#600]: Run snapshot & backcompat tests in dev mode only
- [#519]: Target-side `env_logger`-like env filter
- [#592]: xtask: add backward compability test
- [#598]: `defmt-print`: Recover from decoding-errors
- [#569]: Add defmt `println!` macro
- [#580]: Structure `defmt::export`
- [#594]: panic-probe: use UDF instruction on nested panics
- [#591]: Remove timestamps from snapshot test
- [#585]: Add xtask option to run a single snapshot test by name
- [#589]: Implement `Format` for arrays of any length
- [#587]: Tweak inline attributes to remove machine code duplication
- [#574]: Refactor rtt [1/2]
- [#584]: Remove outdated doc "you may only call write! once"
- [#582]: Release of `panic-probe v0.2.1`
- [#581]: Add impl for `alloc::Layout`
- [#579]: defmt-rtt: fix check for blocking RTT
- [#577]: Fix typo in `cfg` of encoding-feature-`compile_error!`
- [#578]: `qemu`: Allow dead code
- [#550]: `defmt::flush()`
- [#572]: `defmt-decoder`: `impl TryFrom<Option<String>> for Encoding`
- [#570]: Support referring to `Self` in bitflags constants
- [#568]: Encoding docs.
- [#564]: Make order of bitflags values deterministic
- [#561]: Remove unused cortex-m-rt in panic-probe a=Dirbaio
- [#562]: Remove call to fill in user survey from `README`
- [#560]: Update cortex-m-rt crate from `0.6` to `0.7`
- [#557]: Add impl for TryFromSliceError
- [#556]: Add impl for TryFromIntError
- [#551]: Display git version & date to introduction section
- [#540]: Separate "crate version" from "wire format version
- [#549]: Fix clippy warnings.
- [#545]: Revert "`build.rs`: Obtain version from macro; simplify"
- [#539]: Add optional rzCOBS encoding+framing
- [#518]: `build.rs`: Obtain version from macro; simplify
- [#543]: `CI`: Temporarily drop backward-compatibility check
- [#542]: `snapshot-tests`: Test alternate hint for bitfields
- [#538]: Fix wrong bit count in comment.
- [#537]: `snapshot-tests`: Delete `:?` hint without impact
- [#531]: refactor the `macros` crate
- [#534]: Attribute test progress message to the test in question;
- [#535]: Don't print leading space when timestamp is absent
- [#529]: Refactor user-guide of `book`
- [#528]: Support bitflags
- [#533]: Adds add for user survey into readme.
- [#527]: `book`: Add logo and support text to introduction
- [#526]: `decoder`: Simplify tests
- [#359]: Implement precedence of inner display hint
- [#523]: Minimize dependencies
- [#508]: [5/n] Format trait v2
- [#522]: Replace `µs` hint with `us`
- [#521]: [3/n] Remove u24
- [#516]: `xtask`: Only install additional targets for tests that require them
- [#512]: Add overwrite option for xtask cross results.
- [#514]: extend raw pointer implementation to include !Format types
- [#513]: book/duplicates.md: discriminator -> disambiguator
- [#507]: [2/n] - Remove code-size-costly optimizations
- [#505]: [1/n] - Logger trait v2.

[#618]: https://github.com/knurling-rs/defmt/pull/618
[#621]: https://github.com/knurling-rs/defmt/pull/621
[#617]: https://github.com/knurling-rs/defmt/pull/617
[#620]: https://github.com/knurling-rs/defmt/pull/620
[#619]: https://github.com/knurling-rs/defmt/pull/619
[#610]: https://github.com/knurling-rs/defmt/pull/610
[#547]: https://github.com/knurling-rs/defmt/pull/547
[#604]: https://github.com/knurling-rs/defmt/pull/604
[#616]: https://github.com/knurling-rs/defmt/pull/616
[#615]: https://github.com/knurling-rs/defmt/pull/615
[#614]: https://github.com/knurling-rs/defmt/pull/614
[#605]: https://github.com/knurling-rs/defmt/pull/605
[#611]: https://github.com/knurling-rs/defmt/pull/611
[#608]: https://github.com/knurling-rs/defmt/pull/608
[#601]: https://github.com/knurling-rs/defmt/pull/601
[#600]: https://github.com/knurling-rs/defmt/pull/600
[#519]: https://github.com/knurling-rs/defmt/pull/519
[#592]: https://github.com/knurling-rs/defmt/pull/592
[#598]: https://github.com/knurling-rs/defmt/pull/598
[#569]: https://github.com/knurling-rs/defmt/pull/569
[#580]: https://github.com/knurling-rs/defmt/pull/580
[#594]: https://github.com/knurling-rs/defmt/pull/594
[#591]: https://github.com/knurling-rs/defmt/pull/591
[#585]: https://github.com/knurling-rs/defmt/pull/585
[#589]: https://github.com/knurling-rs/defmt/pull/589
[#587]: https://github.com/knurling-rs/defmt/pull/587
[#574]: https://github.com/knurling-rs/defmt/pull/574
[#584]: https://github.com/knurling-rs/defmt/pull/584
[#582]: https://github.com/knurling-rs/defmt/pull/582
[#581]: https://github.com/knurling-rs/defmt/pull/581
[#579]: https://github.com/knurling-rs/defmt/pull/579
[#577]: https://github.com/knurling-rs/defmt/pull/577
[#578]: https://github.com/knurling-rs/defmt/pull/578
[#550]: https://github.com/knurling-rs/defmt/pull/550
[#572]: https://github.com/knurling-rs/defmt/pull/572
[#570]: https://github.com/knurling-rs/defmt/pull/570
[#568]: https://github.com/knurling-rs/defmt/pull/568
[#564]: https://github.com/knurling-rs/defmt/pull/564
[#561]: https://github.com/knurling-rs/defmt/pull/561
[#562]: https://github.com/knurling-rs/defmt/pull/562
[#560]: https://github.com/knurling-rs/defmt/pull/560
[#557]: https://github.com/knurling-rs/defmt/pull/557
[#556]: https://github.com/knurling-rs/defmt/pull/556
[#551]: https://github.com/knurling-rs/defmt/pull/551
[#540]: https://github.com/knurling-rs/defmt/pull/540
[#549]: https://github.com/knurling-rs/defmt/pull/549
[#545]: https://github.com/knurling-rs/defmt/pull/545
[#539]: https://github.com/knurling-rs/defmt/pull/539
[#518]: https://github.com/knurling-rs/defmt/pull/518
[#543]: https://github.com/knurling-rs/defmt/pull/543
[#542]: https://github.com/knurling-rs/defmt/pull/542
[#538]: https://github.com/knurling-rs/defmt/pull/538
[#537]: https://github.com/knurling-rs/defmt/pull/537
[#534]: https://github.com/knurling-rs/defmt/pull/534
[#531]: https://github.com/knurling-rs/defmt/pull/531
[#535]: https://github.com/knurling-rs/defmt/pull/535
[#529]: https://github.com/knurling-rs/defmt/pull/529
[#528]: https://github.com/knurling-rs/defmt/pull/528
[#533]: https://github.com/knurling-rs/defmt/pull/533
[#527]: https://github.com/knurling-rs/defmt/pull/527
[#526]: https://github.com/knurling-rs/defmt/pull/526
[#359]: https://github.com/knurling-rs/defmt/pull/359
[#523]: https://github.com/knurling-rs/defmt/pull/523
[#508]: https://github.com/knurling-rs/defmt/pull/508
[#522]: https://github.com/knurling-rs/defmt/pull/522
[#521]: https://github.com/knurling-rs/defmt/pull/521
[#516]: https://github.com/knurling-rs/defmt/pull/516
[#512]: https://github.com/knurling-rs/defmt/pull/512
[#514]: https://github.com/knurling-rs/defmt/pull/514
[#513]: https://github.com/knurling-rs/defmt/pull/513
[#507]: https://github.com/knurling-rs/defmt/pull/507
[#505]: https://github.com/knurling-rs/defmt/pull/505

## [v0.2.3] - 2021-06-17

### Added

- [#499] Illustrate structure of the defmt crates
- [#503] Add alternate hint ('#')
- [#509] `impl Format for NonZero*`

### Changed

- [#488] Structure `impl Format`s into multiple files
- [#496] Bump build-dep `semver` to `1.0`
- [#489] Structure lib
- [#500] book: fix leftover old formatting syntax; typos
- [#510] `CI`: Don't install MacOS dependency which is included by default

### Fixed

- [#497] `macros`: match unused vars if logging is disabled

[#488]: https://github.com/knurling-rs/defmt/pull/488
[#496]: https://github.com/knurling-rs/defmt/pull/496
[#497]: https://github.com/knurling-rs/defmt/pull/497
[#489]: https://github.com/knurling-rs/defmt/pull/489
[#499]: https://github.com/knurling-rs/defmt/pull/499
[#500]: https://github.com/knurling-rs/defmt/pull/500
[#503]: https://github.com/knurling-rs/defmt/pull/503
[#509]: https://github.com/knurling-rs/defmt/pull/509
[#510]: https://github.com/knurling-rs/defmt/pull/510

## [v0.2.2] - 2021-05-20

### Added

- [#446] Add usage examples for `Debug2Format`, `Display2Format`
- [#464] `impl<T> Format for {*const, *mut} T where T: Format + ?Sized`
- [#472] `impl Format for` the core::{iter, ops, slice} structs
- [#473] `impl Format for` all the `Cow`s
- [#478] add `dbg!` macro

### Changed

- [#477] Disable logging calls via conditional compilation when all defmt features are disabled

[#446]: https://github.com/knurling-rs/defmt/pull/446
[#464]: https://github.com/knurling-rs/defmt/pull/464
[#472]: https://github.com/knurling-rs/defmt/pull/472
[#473]: https://github.com/knurling-rs/defmt/pull/473
[#477]: https://github.com/knurling-rs/defmt/pull/477
[#478]: https://github.com/knurling-rs/defmt/pull/478

## [v0.2.1] - 2021-03-08

### Added

- [#403] Add knurling logo to API docs

### Fixed

- [#413] Fix docs-rs build, by disabling feature "unstable-test"
- [#427] Drop outdated note about `defmt v0.2.0` from book

[#403]: https://github.com/knurling-rs/defmt/pull/403
[#413]: https://github.com/knurling-rs/defmt/pull/413
[#427]: https://github.com/knurling-rs/defmt/pull/427

## [v0.2.0] - 2021-02-19

### Added

- [#284] Implement support for `i128` and `u128` types
- [#291] Allows using `defmt` on x86 platforms by making the test suite use an internal Cargo feature
- [#293] Make `defmt` attributes forward input attributes
- [#294] Permits `use` items inside `#[defmt_test::tests]` modules
- [#296] Allows skipping the `defmt` version check in order to make development easier
- [#302] `derive(Format)` now supports more than 256 variants
- [#304] impl `Format` for `char`s
- [#313] Add display hints
- [#323] Merge `Uxx(u64)` (`Ixx(i64)`) and `U128(u128)` (`u128(i128)`) data variants
- [#327] `impl<T> Format for PhantomData<T>`
- [#329] Document safety of implementation detail functions
- [#335] Add the `defmt-itm` crate
- [#338] Add `defmt-logger` and `defmt-print` crates
- [#343] Customizable timestamps
- [#347] Document the grammar of `defmt`s current format parameter syntax
- [#351] Allow tools to distinguish user-controlled format strings from generated ones
- [#354] Add `f64` support
- [#376] Make `defmt-logger` more configurable, remove `probe-run` strings
- [#377] `defmt-test`: support returning `Result` from tests
- [#382] `impl Format for Infallible`
- [#391] `impl Format for core::time::Duration`

### Changed

- [#297] Improves the output formatting and includes a progress indicator
- [#299] Test embedded test runner (`defmt-test`) as part of our CI setup
- [#300] `#[derive]` now uses built-in primitive formatting for primitive references
- [#303] Employ the help of [bors]
- [#305] `Formatter` is now passed by value, i.e. consumed during formatting
- [#308] compile-fail test new `Formatter` move semantics
- [#312] `str` fields in structs are now treated as a native type by the encoder instead of going through the `Format` trait
- [#325] Update our UI tests to work with the latest stable release
- [#331] Add more compile-fail tests
- [#332] Improve `Format` trait docs
- [#333] Hide `Formatter`'s `inner` field
- [#334] Fix dead link in parser docs
- [#337] Improve diagnostics on double `write!`
- [#339] Make leb64 encoding fully safe (while at the same time reducing its code footprint)
- [#340] Stream `core::fmt` adapters
- [#345] Reduce code size by avoiding 64-bit arithmetic in LEB encoding
- [#350] `panic-probe` now uses `defmt`s `Display2Format` to log panic messages. In consequence, panic messages won't get truncated anymore.
- [#355] Clarify the docs on `Write::write`
- [#352] Do not display full version with `--help`. Thanks to [Javier-varez]!
- [#354] Support `f64` floating point numbers.
- [#355] Clarify docs on `Write::write`.
- [#361], [#367] Make clippy happy by improving code quality
- [#363] Improve test coverage on basic `defmt` usage on `std` rust
- [#364] Split firmware code into separate workspace
- [#368] `defmt-itm`: Raise compile error on `armv6m`
- [#369] Move `bors.toml` to `.github/`
- [#371] Link to git version of `defmt` book
- [#372] Update `Printers` section in `defmt` book
- [#373] Improve information in `Cargo.toml`
- [#379] Make link to `defmt` book clickable
- [#380] Merge crates `elf2table` and `logger` into `decoder`
- [#383] `defmt-test`: Modify attributes in place and handle `#[cfg]`
- [#384] pin unstable path dependencies
- [#385] defmt_decoder: Skip allocation of datastructure for raw symbols of the table entries in `fn get_locations`
- [#386], [#392] Refactor decoder
  - rename `mod logger` to `log`
  - make `fn parse_*`, `fn get_locations`, `fn decode` methods of `struct Table`
  - various simplifications and restructuring of internal code
- [#387] CI: bump timeout to 20 minutes
- [#389] defmt_decoder: Bump deps `object` and `gimli`

### Fixed

- [#301] Fix the nightly builds after a `linked_list_allocator` feature change
- [#310], [#311] remove the runtime check (and matching tests) if the `write!` macro was called multiple times as this can no longer happen since `write!` now consumes the `Formatter` due to [#305].
- [#321] ASCII hint (`:a`) is now respected when used together with the `Format` trait (`=?` and `=[?]`).
- [#342] Fix a data corruption issue when using `bool`s in `write!`
- [#357] Fix issue preventing `defmt` from compiling on MacOS.

[#284]: https://github.com/knurling-rs/defmt/pull/284
[#291]: https://github.com/knurling-rs/defmt/pull/291
[#293]: https://github.com/knurling-rs/defmt/pull/293
[#294]: https://github.com/knurling-rs/defmt/pull/294
[#296]: https://github.com/knurling-rs/defmt/pull/296
[#297]: https://github.com/knurling-rs/defmt/pull/297
[#299]: https://github.com/knurling-rs/defmt/pull/299
[#300]: https://github.com/knurling-rs/defmt/pull/300
[#301]: https://github.com/knurling-rs/defmt/pull/301
[#302]: https://github.com/knurling-rs/defmt/pull/302
[#303]: https://github.com/knurling-rs/defmt/pull/303
[#304]: https://github.com/knurling-rs/defmt/pull/304
[#305]: https://github.com/knurling-rs/defmt/pull/305
[#308]: https://github.com/knurling-rs/defmt/pull/308
[#310]: https://github.com/knurling-rs/defmt/pull/310
[#311]: https://github.com/knurling-rs/defmt/pull/311
[#312]: https://github.com/knurling-rs/defmt/pull/312
[#313]: https://github.com/knurling-rs/defmt/pull/313
[#321]: https://github.com/knurling-rs/defmt/pull/321
[#323]: https://github.com/knurling-rs/defmt/pull/323
[#325]: https://github.com/knurling-rs/defmt/pull/325
[#327]: https://github.com/knurling-rs/defmt/pull/327
[#329]: https://github.com/knurling-rs/defmt/pull/329
[#331]: https://github.com/knurling-rs/defmt/pull/331
[#332]: https://github.com/knurling-rs/defmt/pull/332
[#333]: https://github.com/knurling-rs/defmt/pull/333
[#334]: https://github.com/knurling-rs/defmt/pull/334
[#335]: https://github.com/knurling-rs/defmt/pull/335
[#337]: https://github.com/knurling-rs/defmt/pull/337
[#338]: https://github.com/knurling-rs/defmt/pull/338
[#339]: https://github.com/knurling-rs/defmt/pull/339
[#340]: https://github.com/knurling-rs/defmt/pull/340
[#342]: https://github.com/knurling-rs/defmt/pull/342
[#343]: https://github.com/knurling-rs/defmt/pull/343
[#345]: https://github.com/knurling-rs/defmt/pull/345
[#347]: https://github.com/knurling-rs/defmt/pull/347
[#350]: https://github.com/knurling-rs/defmt/pull/350
[#351]: https://github.com/knurling-rs/defmt/pull/351
[#354]: https://github.com/knurling-rs/defmt/pull/354
[#355]: https://github.com/knurling-rs/defmt/pull/355
[#352]: https://github.com/knurling-rs/defmt/pull/352
[#354]: https://github.com/knurling-rs/defmt/pull/354
[#355]: https://github.com/knurling-rs/defmt/pull/355
[#357]: https://github.com/knurling-rs/defmt/pull/357
[#361]: https://github.com/knurling-rs/defmt/pull/361
[#363]: https://github.com/knurling-rs/defmt/pull/363
[#364]: https://github.com/knurling-rs/defmt/pull/364
[#368]: https://github.com/knurling-rs/defmt/pull/368
[#369]: https://github.com/knurling-rs/defmt/pull/369
[#371]: https://github.com/knurling-rs/defmt/pull/371
[#372]: https://github.com/knurling-rs/defmt/pull/372
[#373]: https://github.com/knurling-rs/defmt/pull/373
[#376]: https://github.com/knurling-rs/defmt/pull/376
[#377]: https://github.com/knurling-rs/defmt/pull/377
[#379]: https://github.com/knurling-rs/defmt/pull/379
[#380]: https://github.com/knurling-rs/defmt/pull/380
[#382]: https://github.com/knurling-rs/defmt/pull/382
[#383]: https://github.com/knurling-rs/defmt/pull/383
[#384]: https://github.com/knurling-rs/defmt/pull/384
[#385]: https://github.com/knurling-rs/defmt/pull/385
[#386]: https://github.com/knurling-rs/defmt/pull/386
[#387]: https://github.com/knurling-rs/defmt/pull/387
[#389]: https://github.com/knurling-rs/defmt/pull/389
[#391]: https://github.com/knurling-rs/defmt/pull/391
[#392]: https://github.com/knurling-rs/defmt/pull/392
[#396]: https://github.com/knurling-rs/defmt/pull/396

## [v0.1.3] - 2020-11-30

### Fixed

- [#290] fixed cross compilation to ARMv6-M and other targets that have no CAS (Compare-and-Swap)
  primitives when the "alloc" feature is enabled

[#290]: https://github.com/knurling-rs/defmt/pull/290

## [v0.1.2] - 2020-11-26

### Added

- [#263] [#276] add and document `write!` macro
- [#273] [#280] add and document `unwrap!` macro
- [#266] add `panic!`-like and `assert!`-like macros which will log the panic message using `defmt` and then call `core::panic!` (by default)
- [#267], [#281] add `Debug2Format` and `Display2Format` adapters
- [#279] started adding notes about feature availability (e.g. "defmt 0.1.2 and up")

[#263]: https://github.com/knurling-rs/defmt/pull/263
[#273]: https://github.com/knurling-rs/defmt/pull/273
[#276]: https://github.com/knurling-rs/defmt/pull/276
[#279]: https://github.com/knurling-rs/defmt/pull/279
[#266]: https://github.com/knurling-rs/defmt/pull/266
[#281]: https://github.com/knurling-rs/defmt/pull/281
[#267]: https://github.com/knurling-rs/defmt/pull/267
[#280]: https://github.com/knurling-rs/defmt/pull/280

### Changed

- [#257] code size optimizations
- [#265] updated the 'how we deal with duplicated format strings' section of our [implementation notes]

[#257]: https://github.com/knurling-rs/defmt/pull/257
[#265]: https://github.com/knurling-rs/defmt/pull/265
[implementation notes]: https://defmt.ferrous-systems.com/design.html

### Fixed

- [#264] `probe-run` doesn't panic if log message is not UTF-8
- [#269] fixes compiler error that was thrown when using `defmt::panic` within e.g. a match expression
- [#272] braces in format args passed to the new `defmt::panic!` and `defmt::assert!` macros do not cause unexpected errors anymore

[#264]: https://github.com/knurling-rs/defmt/pull/264
[#269]: https://github.com/knurling-rs/defmt/pull/269
[#272]: https://github.com/knurling-rs/defmt/pull/272

## [v0.1.1] - 2020-11-16

### Fixed

- [#259] crates.io version of `defmt` crates no longer require `git` to be built

[#259]: https://github.com/knurling-rs/defmt/pull/259

## v0.1.0 - 2020-11-11

Initial release

[Unreleased]: https://github.com/knurling-rs/defmt/compare/defmt-v0.3.5...main
[v0.3.5]: https://github.com/knurling-rs/defmt/compare/defmt-v0.3.4...defmt-v0.3.5
[v0.3.4]: https://github.com/knurling-rs/defmt/compare/defmt-v0.3.3...defmt-v0.3.4
[v0.3.3]: https://github.com/knurling-rs/defmt/compare/defmt-v0.3.2...defmt-v0.3.3
[v0.3.2]: https://github.com/knurling-rs/defmt/compare/defmt-v0.3.1...defmt-v0.3.2
[v0.3.1]: https://github.com/knurling-rs/defmt/compare/defmt-v0.3.0...defmt-v0.3.1
[v0.3.0]: https://github.com/knurling-rs/defmt/compare/defmt-v0.2.3...defmt-v0.3.0
[v0.2.3]: https://github.com/knurling-rs/defmt/compare/defmt-v0.2.2...defmt-v0.2.3
[v0.2.2]: https://github.com/knurling-rs/defmt/compare/defmt-v0.2.1...defmt-v0.2.2
[v0.2.1]: https://github.com/knurling-rs/defmt/compare/defmt-v0.2.0...defmt-v0.2.1
[v0.2.0]: https://github.com/knurling-rs/defmt/compare/defmt-v0.1.3...defmt-v0.2.0
[v0.1.3]: https://github.com/knurling-rs/defmt/compare/defmt-v0.1.2...defmt-v0.1.3
[v0.1.2]: https://github.com/knurling-rs/defmt/compare/defmt-v0.1.1...defmt-v0.1.2
[v0.1.1]: https://github.com/knurling-rs/defmt/compare/defmt-v0.1.0...defmt-v0.1.1<|MERGE_RESOLUTION|>--- conflicted
+++ resolved
@@ -7,15 +7,11 @@
 
 ## [Unreleased]
 
-<<<<<<< HEAD
+- [#766] `decoder::log`: Rename `PrettyLogger` to `StdoutLogger`
 - [#764]: Use mermaid for "defmt ecosystem" diagram
 
+[#766]: https://github.com/knurling-rs/defmt/pull/766
 [#764]: https://github.com/knurling-rs/defmt/pull/764
-=======
-- [#766] `decoder::log`: Rename `PrettyLogger` to `StdoutLogger`
-
-[#766]: https://github.com/knurling-rs/defmt/pull/766
->>>>>>> 278f8fcd
 
 ## [v0.3.5] - 2023-06-19
 
