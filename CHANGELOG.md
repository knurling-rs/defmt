# Change Log

All notable changes to this project will be documented in this file.

The format is based on [Keep a Changelog](http://keepachangelog.com/)
and this project adheres to [Semantic Versioning](http://semver.org/).

## [Unreleased]

<<<<<<< HEAD
- [#847]: `decoder`: Fix log format width specifier not working as expected

[#847]: https://github.com/knurling-rs/defmt/pull/847
=======
- [#845]: `decoder`: fix println!() records being printed with formatting

[#845]: https://github.com/knurling-rs/defmt/pull/845
>>>>>>> 8a7282d2

## [v0.3.8] - 2024-05-17

- [#840]: `defmt`: Support pre-1.77
- [#839]: `CI`: Fix tests
- [#838]: `defmt`: Switch to Cargo instruction compatible with older versions of Cargo

[#840]: https://github.com/knurling-rs/defmt/pull/840
[#839]: https://github.com/knurling-rs/defmt/pull/839
[#838]: https://github.com/knurling-rs/defmt/pull/838

## defmt-macros v0.3.9

- [#835]: `macros`: Fix some `defmt` crate name usage

## [v0.3.7] - 2024-05-13

- [#831]: `CI`: Fix CI
- [#830]: `book`: Add section about feature-gated derive Format
- [#828]: `defmt-decoder`: Update to `gimli 0.29`
- [#821]: Clean up
- [#813]: doc: add note for the alloc feature flag
- [#812]: `defmt`: Add a feature to stop linking a default panic handler
- [#811]: `book`: Add some examples for byte slice/array hints as well
- [#805]: `defmt`: Drop ip_in_core feature and re-enable nightly snapshot tests
- [#800]: `defmt-macros`: Fix generic trait bounds in Format derive macro

[#831]: https://github.com/knurling-rs/defmt/pull/831
[#828]: https://github.com/knurling-rs/defmt/pull/828
[#821]: https://github.com/knurling-rs/defmt/pull/821
[#813]: https://github.com/knurling-rs/defmt/pull/813
[#812]: https://github.com/knurling-rs/defmt/pull/812
[#811]: https://github.com/knurling-rs/defmt/pull/811
[#805]: https://github.com/knurling-rs/defmt/pull/805
[#800]: https://github.com/knurling-rs/defmt/pull/800

## [v0.3.6] - 2024-02-05

- [#804]: `CI`: Remove mdbook strategy
- [#803]: `CI`: Disable nightly qemu-snapshot tests
- [#789]: `defmt`: Add support for new time-related display hints
- [#783]: `defmt-decoder`: Move formatting logic to `Formatter`

[#804]: https://github.com/knurling-rs/defmt/pull/804
[#803]: https://github.com/knurling-rs/defmt/pull/803
[#789]: https://github.com/knurling-rs/defmt/pull/789
[#783]: https://github.com/knurling-rs/defmt/pull/783

## defmt-decoder v0.3.9, defmt-print v0.3.10 - 2023-10-04

- [#784]: `defmt-decoder`: Prepare `defmt-decoder v0.3.9` release
- [#781]: `defmt-decoder`: Add `pub struct Formatter` to `defmt_decoder::log`
- [#778]: `defmt-decoder`: Add support for nested log formatting
- [#777]: `defmt-decoder`: Simplify StdoutLogger
- [#775]: `defmt-decoder`: Ignore AArch64 mapping symbols
- [#771]: `defmt-macros`: Ignore empty items in DEFMT_LOG
- [#769]: `defmt-decoder`: Add support for color, style, width and alignment to format

[#784]: https://github.com/knurling-rs/defmt/pull/784
[#781]: https://github.com/knurling-rs/defmt/pull/781
[#778]: https://github.com/knurling-rs/defmt/pull/778
[#777]: https://github.com/knurling-rs/defmt/pull/777
[#775]: https://github.com/knurling-rs/defmt/pull/775
[#771]: https://github.com/knurling-rs/defmt/pull/771
[#769]: https://github.com/knurling-rs/defmt/pull/769

## defmt-decoder v0.3.8, defmt-print v0.3.8 - 2023-08-01

- [#766] `decoder::log`: Rename `PrettyLogger` to `StdoutLogger`
- [#765]: `defmt-decoder`: Add support for customizable logger formatting

[#766]: https://github.com/knurling-rs/defmt/pull/766
[#765]: https://github.com/knurling-rs/defmt/pull/765

## [v0.3.5] - 2023-06-19

- [#760]: `defmt-macros`: Upgrade to syn 2
- [#759]: Release `defmt v0.3.5`, `defmt-macros 0.3.6` and `defmt-print 0.3.8`
- [#758]: `defmt-print`: Tidy up
- [#757]: `defmt-print`: Allow reading from a tcp port
- [#756]: `CI`: Switch from bors to merge queue
- [#753]: `demft` Add `Format` impls for `core::ptr::NonNull` and `fn(Args...) -> Ret` (up to 12 arguments)

[#760]: https://github.com/knurling-rs/defmt/pull/760
[#759]: https://github.com/knurling-rs/defmt/pull/759
[#758]: https://github.com/knurling-rs/defmt/pull/758
[#757]: https://github.com/knurling-rs/defmt/pull/757
[#756]: https://github.com/knurling-rs/defmt/pull/756
[#753]: https://github.com/knurling-rs/defmt/pull/753

## defmt-decoder v0.3.7, defmt-macros v0.3.5, defmt-parser v0.3.3, defmt-print v0.3.7 - 2023-05-05

- [#754]: Release `defmt-decoder v0.3.7`, `defmt-macros v0.3.5`, `defmt-parser v0.3.3`, `defmt-print v0.3.7`
- [#750]: Add support for decoding wire format version 3

[#754]: https://github.com/knurling-rs/defmt/pull/754
[#750]: https://github.com/knurling-rs/defmt/pull/750

## [v0.3.4] - 2023-04-05

- [#748]: Release `defmt-v0.3.4`, `defmt-decoder-v0.3.6`, `defmt-print-v0.3.4` and yank previous
- [#747]: Bump wire version

[#748]: https://github.com/knurling-rs/defmt/pull/748
[#747]: https://github.com/knurling-rs/defmt/pull/747

## [v0.3.3] - 2023-03-29 (yanked)

- [#745]: Release `defmt-v0.3.3`, `defmt-decoder-v0.3.5`, `defmt-macros v0.3.4`, `defmt-parser v0.3.2`, `defmt-print v0.3.5` and `panic-probe v0.3.1`
- [#744]: `defmt-parser`: Clean and simplify
- [#742]: `defmt-decoder`: Include crate name in symbol name
- [#743]: `defmt-parser`: Simplify tests with `rstest`
- [#741]: `defmt-macros`: Disable default-features for `rstest`
- [#740]: Snapshot tests for `core::net`
- [#739]: `xtask`: Clean up
- [#737]: `panic-probe`: Add `hard_fault()` for use in `defmt::panic_handler`
- [#733]: `defmt`: Add formatting for `core::net` with the `ip_in_core` feature
- [#603]: `defmt`: Raw pointers now print as `0x1234` instead of `1234`
- [#536]: `defmt-parser`: Switch to using an enum for errors, and add some help text pointing you to the defmt docs if you use the wrong type specifier in a format string.

[#745]: https://github.com/knurling-rs/defmt/pull/745
[#744]: https://github.com/knurling-rs/defmt/pull/744
[#742]: https://github.com/knurling-rs/defmt/pull/742
[#743]: https://github.com/knurling-rs/defmt/pull/743
[#741]: https://github.com/knurling-rs/defmt/pull/741
[#740]: https://github.com/knurling-rs/defmt/pull/740
[#739]: https://github.com/knurling-rs/defmt/pull/739
[#737]: https://github.com/knurling-rs/defmt/pull/737
[#733]: https://github.com/knurling-rs/defmt/pull/733
[#603]: https://github.com/knurling-rs/defmt/pull/734
[#536]: https://github.com/knurling-rs/defmt/pull/735

## defmt-decoder v0.3.4, defmt-print v0.3.4

- [#729]: Release `defmt-decoder v0.3.4`, `defmt-print v0.3.4`
- [#726]: `defmt-decoder`: Remove difference in favor of dissimilar
- [#725]: `defmt-decoder`: Replace chrono with time
- [#719]: `defmt-print`: Fix panic
- [#715]: `xtask`: Update `clap` to version `4`
- [#710]: `CI`: Update CI
- [#706]: `defmt`, `defmt-decoder`, `defmt-itm`, `defmt-macros`, `defmt-parser`, `defmt-print`, `defmt-test-macros`: Satisfy clippy

[#729]: https://github.com/knurling-rs/defmt/pull/729
[#726]: https://github.com/knurling-rs/defmt/pull/726
[#725]: https://github.com/knurling-rs/defmt/pull/725
[#715]: https://github.com/knurling-rs/defmt/pull/715
[#710]: https://github.com/knurling-rs/defmt/pull/710
[#706]: https://github.com/knurling-rs/defmt/pull/706

## defmt-decoder v0.3.3, defmt-macros v0.3.3, defmt-print v0.3.3, vdefmt-rtt 0.4.0
- [#704]: Release `defmt-macros 0.3.3`, `defmt-print 0.3.3`, `defmt-rtt 0.4.0`
- [#703]: `defmt-print`: Update to `clap 4.0`.
- [#701]: `defmt-rtt`: Pre-relase cleanup
- [#695]: `defmt-rtt`: Refactor rtt [3/2]
- [#689]: `defmt-rtt`: Update to critical-section 1.0
- [#692]: `defmt-macros`: Wrap const fn in const item to ensure compile-time-evaluation.
- [#690]: `defmt-decoder`, `defmt-parser`: Satisfy clippy
- [#688]: Release `defmt-decoder 0.3.3`
- [#687]: `CI`: Re-enable `qemu-snapshot (nightly)` tests
- [#686]: `CI`: Temporarily disable `qemu-snapshot (nightly)`
- [#684]: `defmt-macros`: Fix `syn` dependency version.
- [#683]: `defmt-rtt`: Make sure the whole RTT structure is in RAM
- [#682]: `defmt-print`: exit when stdin is closed
- [#681]: `defmt-decoder`, `defmt-parser`:Make use of i/o locking being static since rust `1.61`.
- [#679]: `CI`: Add changelog enforcer
- [#678]: `defmt`, `defmt-decoder`, `defmt-macros`, `defmt-parser`: Satisfy clippy

[#704]: https://github.com/knurling-rs/defmt/pull/704
[#703]: https://github.com/knurling-rs/defmt/pull/703
[#701]: https://github.com/knurling-rs/defmt/pull/701
[#695]: https://github.com/knurling-rs/defmt/pull/695
[#692]: https://github.com/knurling-rs/defmt/pull/692
[#690]: https://github.com/knurling-rs/defmt/pull/690
[#688]: https://github.com/knurling-rs/defmt/pull/688
[#687]: https://github.com/knurling-rs/defmt/pull/687
[#686]: https://github.com/knurling-rs/defmt/pull/686
[#684]: https://github.com/knurling-rs/defmt/pull/684
[#683]: https://github.com/knurling-rs/defmt/pull/683
[#682]: https://github.com/knurling-rs/defmt/pull/682
[#681]: https://github.com/knurling-rs/defmt/pull/681
[#679]: https://github.com/knurling-rs/defmt/pull/679
[#678]: https://github.com/knurling-rs/defmt/pull/678
[#719]: https://github.com/knurling-rs/defmt/pull/719

## [v0.3.2] - 2022-05-31

- [#675]: Release `defmt 0.3.2` and fix `defmt-macros`-releated compile-error
- [#669]: Refine docs for `--json` flag

## [v0.3.1] - 2022-03-10

### Added

- [#662]: `#[derive(Format)]` now accepts attribute fields to format fields using the `Debug2Format` adapter instead of a `Format` implementation.
- [#661]: Add tests for Cell types
- [#656]: Implement `defmt::Format` for `Cell` and `RefCell`
- [#630]: Add test instructions to README.md

[#662]: https://github.com/knurling-rs/defmt/pull/662
[#661]: https://github.com/knurling-rs/defmt/pull/661
[#656]: https://github.com/knurling-rs/defmt/pull/656
[#630]: https://github.com/knurling-rs/defmt/pull/630

### Changed

- [#659]: mark extern::acquire() and extern::release() as unsafe. this is not a breaking change; this is an internal API
- [#640]: use crate [critical-section](https://crates.io/crates/critical-section) in defmt-rtt
- [#634]: update ELF parsing dependencies
- [#633]: make RTT buffer size configurable
- [#626]: Make errror message more meaningful in case of version-mismatch

[#659]: https://github.com/knurling-rs/defmt/pull/659
[#640]: https://github.com/knurling-rs/defmt/pull/640
[#634]: https://github.com/knurling-rs/defmt/pull/634
[#633]: https://github.com/knurling-rs/defmt/pull/633
[#626]: https://github.com/knurling-rs/defmt/pull/626

## [v0.3.0] - 2021-11-09

- [#618]: Support #[ignore] attribute in defmt_test
- [#621]: Readme Diagram: Replace duplicate defmt-itm with defmt-rtt
- [#617]: Add display hint to output `u64` as ISO8601 time
- [#620]: Tidy up: remove unused code and dependencies
- [#619]: Update all crates to rust edition 2021! 🎉
- [#610]: `defmt-print`: Log if malformed frame gets skipped
- [#547]: Migration guide `v0.2.x` to `v0.3.0`
- [#604]: defmt-test: `#[cfg(test)]` the `#[defmt_test::tests]` module
- [#616]: Update user guide part of the book
- [#615]: Document how to deal with backward compatibility breakage
- [#614]: Bugfix: decoder breaks with pipe symbol
- [#605]: Properly handle the `off` pseudo-level in presence of nested logging directives
- [#611]: Fix `cargo doc`-warnings
- [#608]: `decoder`: Fix that `defmt::println!` shows leading space when timestamps are disabled
- [#601]: Move crate `defmt` to `defmt/`
- [#600]: Run snapshot & backcompat tests in dev mode only
- [#519]: Target-side `env_logger`-like env filter
- [#592]: xtask: add backward compability test
- [#598]: `defmt-print`: Recover from decoding-errors
- [#569]: Add defmt `println!` macro
- [#580]: Structure `defmt::export`
- [#594]: panic-probe: use UDF instruction on nested panics
- [#591]: Remove timestamps from snapshot test
- [#585]: Add xtask option to run a single snapshot test by name
- [#589]: Implement `Format` for arrays of any length
- [#587]: Tweak inline attributes to remove machine code duplication
- [#574]: Refactor rtt [1/2]
- [#584]: Remove outdated doc "you may only call write! once"
- [#582]: Release of `panic-probe v0.2.1`
- [#581]: Add impl for `alloc::Layout`
- [#579]: defmt-rtt: fix check for blocking RTT
- [#577]: Fix typo in `cfg` of encoding-feature-`compile_error!`
- [#578]: `qemu`: Allow dead code
- [#550]: `defmt::flush()`
- [#572]: `defmt-decoder`: `impl TryFrom<Option<String>> for Encoding`
- [#570]: Support referring to `Self` in bitflags constants
- [#568]: Encoding docs.
- [#564]: Make order of bitflags values deterministic
- [#561]: Remove unused cortex-m-rt in panic-probe a=Dirbaio
- [#562]: Remove call to fill in user survey from `README`
- [#560]: Update cortex-m-rt crate from `0.6` to `0.7`
- [#557]: Add impl for TryFromSliceError
- [#556]: Add impl for TryFromIntError
- [#551]: Display git version & date to introduction section
- [#540]: Separate "crate version" from "wire format version
- [#549]: Fix clippy warnings.
- [#545]: Revert "`build.rs`: Obtain version from macro; simplify"
- [#539]: Add optional rzCOBS encoding+framing
- [#518]: `build.rs`: Obtain version from macro; simplify
- [#543]: `CI`: Temporarily drop backward-compatibility check
- [#542]: `snapshot-tests`: Test alternate hint for bitfields
- [#538]: Fix wrong bit count in comment.
- [#537]: `snapshot-tests`: Delete `:?` hint without impact
- [#531]: refactor the `macros` crate
- [#534]: Attribute test progress message to the test in question;
- [#535]: Don't print leading space when timestamp is absent
- [#529]: Refactor user-guide of `book`
- [#528]: Support bitflags
- [#533]: Adds add for user survey into readme.
- [#527]: `book`: Add logo and support text to introduction
- [#526]: `decoder`: Simplify tests
- [#359]: Implement precedence of inner display hint
- [#523]: Minimize dependencies
- [#508]: [5/n] Format trait v2
- [#522]: Replace `µs` hint with `us`
- [#521]: [3/n] Remove u24
- [#516]: `xtask`: Only install additional targets for tests that require them
- [#512]: Add overwrite option for xtask cross results.
- [#514]: extend raw pointer implementation to include !Format types
- [#513]: book/duplicates.md: discriminator -> disambiguator
- [#507]: [2/n] - Remove code-size-costly optimizations
- [#505]: [1/n] - Logger trait v2.

[#618]: https://github.com/knurling-rs/defmt/pull/618
[#621]: https://github.com/knurling-rs/defmt/pull/621
[#617]: https://github.com/knurling-rs/defmt/pull/617
[#620]: https://github.com/knurling-rs/defmt/pull/620
[#619]: https://github.com/knurling-rs/defmt/pull/619
[#610]: https://github.com/knurling-rs/defmt/pull/610
[#547]: https://github.com/knurling-rs/defmt/pull/547
[#604]: https://github.com/knurling-rs/defmt/pull/604
[#616]: https://github.com/knurling-rs/defmt/pull/616
[#615]: https://github.com/knurling-rs/defmt/pull/615
[#614]: https://github.com/knurling-rs/defmt/pull/614
[#605]: https://github.com/knurling-rs/defmt/pull/605
[#611]: https://github.com/knurling-rs/defmt/pull/611
[#608]: https://github.com/knurling-rs/defmt/pull/608
[#601]: https://github.com/knurling-rs/defmt/pull/601
[#600]: https://github.com/knurling-rs/defmt/pull/600
[#519]: https://github.com/knurling-rs/defmt/pull/519
[#592]: https://github.com/knurling-rs/defmt/pull/592
[#598]: https://github.com/knurling-rs/defmt/pull/598
[#569]: https://github.com/knurling-rs/defmt/pull/569
[#580]: https://github.com/knurling-rs/defmt/pull/580
[#594]: https://github.com/knurling-rs/defmt/pull/594
[#591]: https://github.com/knurling-rs/defmt/pull/591
[#585]: https://github.com/knurling-rs/defmt/pull/585
[#589]: https://github.com/knurling-rs/defmt/pull/589
[#587]: https://github.com/knurling-rs/defmt/pull/587
[#574]: https://github.com/knurling-rs/defmt/pull/574
[#584]: https://github.com/knurling-rs/defmt/pull/584
[#582]: https://github.com/knurling-rs/defmt/pull/582
[#581]: https://github.com/knurling-rs/defmt/pull/581
[#579]: https://github.com/knurling-rs/defmt/pull/579
[#577]: https://github.com/knurling-rs/defmt/pull/577
[#578]: https://github.com/knurling-rs/defmt/pull/578
[#550]: https://github.com/knurling-rs/defmt/pull/550
[#572]: https://github.com/knurling-rs/defmt/pull/572
[#570]: https://github.com/knurling-rs/defmt/pull/570
[#568]: https://github.com/knurling-rs/defmt/pull/568
[#564]: https://github.com/knurling-rs/defmt/pull/564
[#561]: https://github.com/knurling-rs/defmt/pull/561
[#562]: https://github.com/knurling-rs/defmt/pull/562
[#560]: https://github.com/knurling-rs/defmt/pull/560
[#557]: https://github.com/knurling-rs/defmt/pull/557
[#556]: https://github.com/knurling-rs/defmt/pull/556
[#551]: https://github.com/knurling-rs/defmt/pull/551
[#540]: https://github.com/knurling-rs/defmt/pull/540
[#549]: https://github.com/knurling-rs/defmt/pull/549
[#545]: https://github.com/knurling-rs/defmt/pull/545
[#539]: https://github.com/knurling-rs/defmt/pull/539
[#518]: https://github.com/knurling-rs/defmt/pull/518
[#543]: https://github.com/knurling-rs/defmt/pull/543
[#542]: https://github.com/knurling-rs/defmt/pull/542
[#538]: https://github.com/knurling-rs/defmt/pull/538
[#537]: https://github.com/knurling-rs/defmt/pull/537
[#534]: https://github.com/knurling-rs/defmt/pull/534
[#531]: https://github.com/knurling-rs/defmt/pull/531
[#535]: https://github.com/knurling-rs/defmt/pull/535
[#529]: https://github.com/knurling-rs/defmt/pull/529
[#528]: https://github.com/knurling-rs/defmt/pull/528
[#533]: https://github.com/knurling-rs/defmt/pull/533
[#527]: https://github.com/knurling-rs/defmt/pull/527
[#526]: https://github.com/knurling-rs/defmt/pull/526
[#359]: https://github.com/knurling-rs/defmt/pull/359
[#523]: https://github.com/knurling-rs/defmt/pull/523
[#508]: https://github.com/knurling-rs/defmt/pull/508
[#522]: https://github.com/knurling-rs/defmt/pull/522
[#521]: https://github.com/knurling-rs/defmt/pull/521
[#516]: https://github.com/knurling-rs/defmt/pull/516
[#512]: https://github.com/knurling-rs/defmt/pull/512
[#514]: https://github.com/knurling-rs/defmt/pull/514
[#513]: https://github.com/knurling-rs/defmt/pull/513
[#507]: https://github.com/knurling-rs/defmt/pull/507
[#505]: https://github.com/knurling-rs/defmt/pull/505

## [v0.2.3] - 2021-06-17

### Added

- [#499] Illustrate structure of the defmt crates
- [#503] Add alternate hint ('#')
- [#509] `impl Format for NonZero*`

### Changed

- [#488] Structure `impl Format`s into multiple files
- [#496] Bump build-dep `semver` to `1.0`
- [#489] Structure lib
- [#500] book: fix leftover old formatting syntax; typos
- [#510] `CI`: Don't install MacOS dependency which is included by default

### Fixed

- [#497] `macros`: match unused vars if logging is disabled

[#488]: https://github.com/knurling-rs/defmt/pull/488
[#496]: https://github.com/knurling-rs/defmt/pull/496
[#497]: https://github.com/knurling-rs/defmt/pull/497
[#489]: https://github.com/knurling-rs/defmt/pull/489
[#499]: https://github.com/knurling-rs/defmt/pull/499
[#500]: https://github.com/knurling-rs/defmt/pull/500
[#503]: https://github.com/knurling-rs/defmt/pull/503
[#509]: https://github.com/knurling-rs/defmt/pull/509
[#510]: https://github.com/knurling-rs/defmt/pull/510

## [v0.2.2] - 2021-05-20

### Added

- [#446] Add usage examples for `Debug2Format`, `Display2Format`
- [#464] `impl<T> Format for {*const, *mut} T where T: Format + ?Sized`
- [#472] `impl Format for` the core::{iter, ops, slice} structs
- [#473] `impl Format for` all the `Cow`s
- [#478] add `dbg!` macro

### Changed

- [#477] Disable logging calls via conditional compilation when all defmt features are disabled

[#446]: https://github.com/knurling-rs/defmt/pull/446
[#464]: https://github.com/knurling-rs/defmt/pull/464
[#472]: https://github.com/knurling-rs/defmt/pull/472
[#473]: https://github.com/knurling-rs/defmt/pull/473
[#477]: https://github.com/knurling-rs/defmt/pull/477
[#478]: https://github.com/knurling-rs/defmt/pull/478

## [v0.2.1] - 2021-03-08

### Added

- [#403] Add knurling logo to API docs

### Fixed

- [#413] Fix docs-rs build, by disabling feature "unstable-test"
- [#427] Drop outdated note about `defmt v0.2.0` from book

[#403]: https://github.com/knurling-rs/defmt/pull/403
[#413]: https://github.com/knurling-rs/defmt/pull/413
[#427]: https://github.com/knurling-rs/defmt/pull/427

## [v0.2.0] - 2021-02-19

### Added

- [#284] Implement support for `i128` and `u128` types
- [#291] Allows using `defmt` on x86 platforms by making the test suite use an internal Cargo feature
- [#293] Make `defmt` attributes forward input attributes
- [#294] Permits `use` items inside `#[defmt_test::tests]` modules
- [#296] Allows skipping the `defmt` version check in order to make development easier
- [#302] `derive(Format)` now supports more than 256 variants
- [#304] impl `Format` for `char`s
- [#313] Add display hints
- [#323] Merge `Uxx(u64)` (`Ixx(i64)`) and `U128(u128)` (`u128(i128)`) data variants
- [#327] `impl<T> Format for PhantomData<T>`
- [#329] Document safety of implementation detail functions
- [#335] Add the `defmt-itm` crate
- [#338] Add `defmt-logger` and `defmt-print` crates
- [#343] Customizable timestamps
- [#347] Document the grammar of `defmt`s current format parameter syntax
- [#351] Allow tools to distinguish user-controlled format strings from generated ones
- [#354] Add `f64` support
- [#376] Make `defmt-logger` more configurable, remove `probe-run` strings
- [#377] `defmt-test`: support returning `Result` from tests
- [#382] `impl Format for Infallible`
- [#391] `impl Format for core::time::Duration`

### Changed

- [#297] Improves the output formatting and includes a progress indicator
- [#299] Test embedded test runner (`defmt-test`) as part of our CI setup
- [#300] `#[derive]` now uses built-in primitive formatting for primitive references
- [#303] Employ the help of [bors]
- [#305] `Formatter` is now passed by value, i.e. consumed during formatting
- [#308] compile-fail test new `Formatter` move semantics
- [#312] `str` fields in structs are now treated as a native type by the encoder instead of going through the `Format` trait
- [#325] Update our UI tests to work with the latest stable release
- [#331] Add more compile-fail tests
- [#332] Improve `Format` trait docs
- [#333] Hide `Formatter`'s `inner` field
- [#334] Fix dead link in parser docs
- [#337] Improve diagnostics on double `write!`
- [#339] Make leb64 encoding fully safe (while at the same time reducing its code footprint)
- [#340] Stream `core::fmt` adapters
- [#345] Reduce code size by avoiding 64-bit arithmetic in LEB encoding
- [#350] `panic-probe` now uses `defmt`s `Display2Format` to log panic messages. In consequence, panic messages won't get truncated anymore.
- [#355] Clarify the docs on `Write::write`
- [#352] Do not display full version with `--help`. Thanks to [Javier-varez]!
- [#354] Support `f64` floating point numbers.
- [#355] Clarify docs on `Write::write`.
- [#361], [#367] Make clippy happy by improving code quality
- [#363] Improve test coverage on basic `defmt` usage on `std` rust
- [#364] Split firmware code into separate workspace
- [#368] `defmt-itm`: Raise compile error on `armv6m`
- [#369] Move `bors.toml` to `.github/`
- [#371] Link to git version of `defmt` book
- [#372] Update `Printers` section in `defmt` book
- [#373] Improve information in `Cargo.toml`
- [#379] Make link to `defmt` book clickable
- [#380] Merge crates `elf2table` and `logger` into `decoder`
- [#383] `defmt-test`: Modify attributes in place and handle `#[cfg]`
- [#384] pin unstable path dependencies
- [#385] defmt_decoder: Skip allocation of datastructure for raw symbols of the table entries in `fn get_locations`
- [#386], [#392] Refactor decoder
  - rename `mod logger` to `log`
  - make `fn parse_*`, `fn get_locations`, `fn decode` methods of `struct Table`
  - various simplifications and restructuring of internal code
- [#387] CI: bump timeout to 20 minutes
- [#389] defmt_decoder: Bump deps `object` and `gimli`

### Fixed

- [#301] Fix the nightly builds after a `linked_list_allocator` feature change
- [#310], [#311] remove the runtime check (and matching tests) if the `write!` macro was called multiple times as this can no longer happen since `write!` now consumes the `Formatter` due to [#305].
- [#321] ASCII hint (`:a`) is now respected when used together with the `Format` trait (`=?` and `=[?]`).
- [#342] Fix a data corruption issue when using `bool`s in `write!`
- [#357] Fix issue preventing `defmt` from compiling on MacOS.

[#284]: https://github.com/knurling-rs/defmt/pull/284
[#291]: https://github.com/knurling-rs/defmt/pull/291
[#293]: https://github.com/knurling-rs/defmt/pull/293
[#294]: https://github.com/knurling-rs/defmt/pull/294
[#296]: https://github.com/knurling-rs/defmt/pull/296
[#297]: https://github.com/knurling-rs/defmt/pull/297
[#299]: https://github.com/knurling-rs/defmt/pull/299
[#300]: https://github.com/knurling-rs/defmt/pull/300
[#301]: https://github.com/knurling-rs/defmt/pull/301
[#302]: https://github.com/knurling-rs/defmt/pull/302
[#303]: https://github.com/knurling-rs/defmt/pull/303
[#304]: https://github.com/knurling-rs/defmt/pull/304
[#305]: https://github.com/knurling-rs/defmt/pull/305
[#308]: https://github.com/knurling-rs/defmt/pull/308
[#310]: https://github.com/knurling-rs/defmt/pull/310
[#311]: https://github.com/knurling-rs/defmt/pull/311
[#312]: https://github.com/knurling-rs/defmt/pull/312
[#313]: https://github.com/knurling-rs/defmt/pull/313
[#321]: https://github.com/knurling-rs/defmt/pull/321
[#323]: https://github.com/knurling-rs/defmt/pull/323
[#325]: https://github.com/knurling-rs/defmt/pull/325
[#327]: https://github.com/knurling-rs/defmt/pull/327
[#329]: https://github.com/knurling-rs/defmt/pull/329
[#331]: https://github.com/knurling-rs/defmt/pull/331
[#332]: https://github.com/knurling-rs/defmt/pull/332
[#333]: https://github.com/knurling-rs/defmt/pull/333
[#334]: https://github.com/knurling-rs/defmt/pull/334
[#335]: https://github.com/knurling-rs/defmt/pull/335
[#337]: https://github.com/knurling-rs/defmt/pull/337
[#338]: https://github.com/knurling-rs/defmt/pull/338
[#339]: https://github.com/knurling-rs/defmt/pull/339
[#340]: https://github.com/knurling-rs/defmt/pull/340
[#342]: https://github.com/knurling-rs/defmt/pull/342
[#343]: https://github.com/knurling-rs/defmt/pull/343
[#345]: https://github.com/knurling-rs/defmt/pull/345
[#347]: https://github.com/knurling-rs/defmt/pull/347
[#350]: https://github.com/knurling-rs/defmt/pull/350
[#351]: https://github.com/knurling-rs/defmt/pull/351
[#354]: https://github.com/knurling-rs/defmt/pull/354
[#355]: https://github.com/knurling-rs/defmt/pull/355
[#352]: https://github.com/knurling-rs/defmt/pull/352
[#354]: https://github.com/knurling-rs/defmt/pull/354
[#355]: https://github.com/knurling-rs/defmt/pull/355
[#357]: https://github.com/knurling-rs/defmt/pull/357
[#361]: https://github.com/knurling-rs/defmt/pull/361
[#363]: https://github.com/knurling-rs/defmt/pull/363
[#364]: https://github.com/knurling-rs/defmt/pull/364
[#368]: https://github.com/knurling-rs/defmt/pull/368
[#369]: https://github.com/knurling-rs/defmt/pull/369
[#371]: https://github.com/knurling-rs/defmt/pull/371
[#372]: https://github.com/knurling-rs/defmt/pull/372
[#373]: https://github.com/knurling-rs/defmt/pull/373
[#376]: https://github.com/knurling-rs/defmt/pull/376
[#377]: https://github.com/knurling-rs/defmt/pull/377
[#379]: https://github.com/knurling-rs/defmt/pull/379
[#380]: https://github.com/knurling-rs/defmt/pull/380
[#382]: https://github.com/knurling-rs/defmt/pull/382
[#383]: https://github.com/knurling-rs/defmt/pull/383
[#384]: https://github.com/knurling-rs/defmt/pull/384
[#385]: https://github.com/knurling-rs/defmt/pull/385
[#386]: https://github.com/knurling-rs/defmt/pull/386
[#387]: https://github.com/knurling-rs/defmt/pull/387
[#389]: https://github.com/knurling-rs/defmt/pull/389
[#391]: https://github.com/knurling-rs/defmt/pull/391
[#392]: https://github.com/knurling-rs/defmt/pull/392
[#396]: https://github.com/knurling-rs/defmt/pull/396

## [v0.1.3] - 2020-11-30

### Fixed

- [#290] fixed cross compilation to ARMv6-M and other targets that have no CAS (Compare-and-Swap)
  primitives when the "alloc" feature is enabled

[#290]: https://github.com/knurling-rs/defmt/pull/290

## [v0.1.2] - 2020-11-26

### Added

- [#263] [#276] add and document `write!` macro
- [#273] [#280] add and document `unwrap!` macro
- [#266] add `panic!`-like and `assert!`-like macros which will log the panic message using `defmt` and then call `core::panic!` (by default)
- [#267], [#281] add `Debug2Format` and `Display2Format` adapters
- [#279] started adding notes about feature availability (e.g. "defmt 0.1.2 and up")

[#263]: https://github.com/knurling-rs/defmt/pull/263
[#273]: https://github.com/knurling-rs/defmt/pull/273
[#276]: https://github.com/knurling-rs/defmt/pull/276
[#279]: https://github.com/knurling-rs/defmt/pull/279
[#266]: https://github.com/knurling-rs/defmt/pull/266
[#281]: https://github.com/knurling-rs/defmt/pull/281
[#267]: https://github.com/knurling-rs/defmt/pull/267
[#280]: https://github.com/knurling-rs/defmt/pull/280

### Changed

- [#257] code size optimizations
- [#265] updated the 'how we deal with duplicated format strings' section of our [implementation notes]

[#257]: https://github.com/knurling-rs/defmt/pull/257
[#265]: https://github.com/knurling-rs/defmt/pull/265
[implementation notes]: https://defmt.ferrous-systems.com/design.html

### Fixed

- [#264] `probe-run` doesn't panic if log message is not UTF-8
- [#269] fixes compiler error that was thrown when using `defmt::panic` within e.g. a match expression
- [#272] braces in format args passed to the new `defmt::panic!` and `defmt::assert!` macros do not cause unexpected errors anymore

[#264]: https://github.com/knurling-rs/defmt/pull/264
[#269]: https://github.com/knurling-rs/defmt/pull/269
[#272]: https://github.com/knurling-rs/defmt/pull/272

## [v0.1.1] - 2020-11-16

### Fixed

- [#259] crates.io version of `defmt` crates no longer require `git` to be built

[#259]: https://github.com/knurling-rs/defmt/pull/259

## v0.1.0 - 2020-11-11

Initial release

[Unreleased]: https://github.com/knurling-rs/defmt/compare/defmt-v0.3.8...main
[v0.3.8]: https://github.com/knurling-rs/defmt/compare/defmt-v0.3.7...defmt-v0.3.8
[v0.3.7]: https://github.com/knurling-rs/defmt/compare/defmt-v0.3.6...defmt-v0.3.7
[v0.3.6]: https://github.com/knurling-rs/defmt/compare/defmt-v0.3.5...defmt-v0.3.6
[v0.3.5]: https://github.com/knurling-rs/defmt/compare/defmt-v0.3.4...defmt-v0.3.5
[v0.3.4]: https://github.com/knurling-rs/defmt/compare/defmt-v0.3.3...defmt-v0.3.4
[v0.3.3]: https://github.com/knurling-rs/defmt/compare/defmt-v0.3.2...defmt-v0.3.3
[v0.3.2]: https://github.com/knurling-rs/defmt/compare/defmt-v0.3.1...defmt-v0.3.2
[v0.3.1]: https://github.com/knurling-rs/defmt/compare/defmt-v0.3.0...defmt-v0.3.1
[v0.3.0]: https://github.com/knurling-rs/defmt/compare/defmt-v0.2.3...defmt-v0.3.0
[v0.2.3]: https://github.com/knurling-rs/defmt/compare/defmt-v0.2.2...defmt-v0.2.3
[v0.2.2]: https://github.com/knurling-rs/defmt/compare/defmt-v0.2.1...defmt-v0.2.2
[v0.2.1]: https://github.com/knurling-rs/defmt/compare/defmt-v0.2.0...defmt-v0.2.1
[v0.2.0]: https://github.com/knurling-rs/defmt/compare/defmt-v0.1.3...defmt-v0.2.0
[v0.1.3]: https://github.com/knurling-rs/defmt/compare/defmt-v0.1.2...defmt-v0.1.3
[v0.1.2]: https://github.com/knurling-rs/defmt/compare/defmt-v0.1.1...defmt-v0.1.2
[v0.1.1]: https://github.com/knurling-rs/defmt/compare/defmt-v0.1.0...defmt-v0.1.1<|MERGE_RESOLUTION|>--- conflicted
+++ resolved
@@ -7,15 +7,11 @@
 
 ## [Unreleased]
 
-<<<<<<< HEAD
 - [#847]: `decoder`: Fix log format width specifier not working as expected
+- [#845]: `decoder`: fix println!() records being printed with formatting
 
 [#847]: https://github.com/knurling-rs/defmt/pull/847
-=======
-- [#845]: `decoder`: fix println!() records being printed with formatting
-
 [#845]: https://github.com/knurling-rs/defmt/pull/845
->>>>>>> 8a7282d2
 
 ## [v0.3.8] - 2024-05-17
 
