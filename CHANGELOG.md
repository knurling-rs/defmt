--- conflicted
+++ resolved
@@ -595,12 +595,9 @@
 
 * [#1004] decoder: add `Send + Sync` bound to returned `StreamDecoder`
 * [#990] improve version mismatch error message, don't mention probe-run.
+* [#986] Bump MSRV to 1.81
+* [#966] Add Frame::fragments() and Frame::display_fragments()
 * [#958] Update to object 0.36
-<<<<<<< HEAD
-* [#966] Add Frame::fragments() and Frame::display_fragments()
-=======
-* [#986] Bump MSRV to 1.81
->>>>>>> 1c79a578
 
 ### [defmt-decoder-v1.0.0] (2025-04-01)
 
