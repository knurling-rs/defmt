# Change Log

All notable changes to this project will be documented in this file.

The format is based on [Keep a Changelog](http://keepachangelog.com/)
and this project adheres to [Semantic Versioning](http://semver.org/).

## [Unreleased]

- [#859]: `defmt`: Satisfy clippy
- [#858]: `defmt`: Implement "passthrough" trait impls for *2Format wrappers
- [#855]: `defmt-print`: Now uses tokio to make tcp and stdin reads async (in preparation for a `watch elf` flag)
- [#852]: `CI`: Update mdbook to v0.4.40
- [#847]: `decoder`: Fix log format width specifier not working as expected
- [#845]: `decoder`: fix println!() records being printed with formatting
- [#843]: `defmt`: Sort IDs of log msgs by severity to allow runtime filtering by severity
- [#822]: `CI`: Run `cargo semver-checks` on every PR
<<<<<<< HEAD
- [#855]: `defmt-print`: Now uses tokio to make tcp and stdin reads async (in preparation for a `watch elf` flag)
- [#857]: Add an octal display hint (`:o`)
=======
>>>>>>> 6f198801

[#859]: https://github.com/knurling-rs/defmt/pull/859
[#858]: https://github.com/knurling-rs/defmt/pull/858
[#855]: https://github.com/knurling-rs/defmt/pull/855
[#852]: https://github.com/knurling-rs/defmt/pull/852
[#847]: https://github.com/knurling-rs/defmt/pull/847
[#845]: https://github.com/knurling-rs/defmt/pull/845
[#843]: https://github.com/knurling-rs/defmt/pull/843
[#822]: https://github.com/knurling-rs/defmt/pull/822
<<<<<<< HEAD
[#855]: https://github.com/knurling-rs/defmt/pull/855
[#857]: https://github.com/knurling-rs/defmt/pull/856
=======
>>>>>>> 6f198801

## [v0.3.8] - 2024-05-17

- [#840]: `defmt`: Support pre-1.77
- [#839]: `CI`: Fix tests
- [#838]: `defmt`: Switch to Cargo instruction compatible with older versions of Cargo

[#840]: https://github.com/knurling-rs/defmt/pull/840
[#839]: https://github.com/knurling-rs/defmt/pull/839
[#838]: https://github.com/knurling-rs/defmt/pull/838

## defmt-macros v0.3.9

- [#835]: `macros`: Fix some `defmt` crate name usage

## [v0.3.7] - 2024-05-13

- [#831]: `CI`: Fix CI
- [#830]: `book`: Add section about feature-gated derive Format
- [#828]: `defmt-decoder`: Update to `gimli 0.29`
- [#821]: Clean up
- [#813]: doc: add note for the alloc feature flag
- [#812]: `defmt`: Add a feature to stop linking a default panic handler
- [#811]: `book`: Add some examples for byte slice/array hints as well
- [#805]: `defmt`: Drop ip_in_core feature and re-enable nightly snapshot tests
- [#800]: `defmt-macros`: Fix generic trait bounds in Format derive macro

[#831]: https://github.com/knurling-rs/defmt/pull/831
[#828]: https://github.com/knurling-rs/defmt/pull/828
[#821]: https://github.com/knurling-rs/defmt/pull/821
[#813]: https://github.com/knurling-rs/defmt/pull/813
[#812]: https://github.com/knurling-rs/defmt/pull/812
[#811]: https://github.com/knurling-rs/defmt/pull/811
[#805]: https://github.com/knurling-rs/defmt/pull/805
[#800]: https://github.com/knurling-rs/defmt/pull/800

## [v0.3.6] - 2024-02-05

- [#804]: `CI`: Remove mdbook strategy
- [#803]: `CI`: Disable nightly qemu-snapshot tests
- [#789]: `defmt`: Add support for new time-related display hints
- [#783]: `defmt-decoder`: Move formatting logic to `Formatter`

[#804]: https://github.com/knurling-rs/defmt/pull/804
[#803]: https://github.com/knurling-rs/defmt/pull/803
[#789]: https://github.com/knurling-rs/defmt/pull/789
[#783]: https://github.com/knurling-rs/defmt/pull/783

## defmt-decoder v0.3.9, defmt-print v0.3.10 - 2023-10-04

- [#784]: `defmt-decoder`: Prepare `defmt-decoder v0.3.9` release
- [#781]: `defmt-decoder`: Add `pub struct Formatter` to `defmt_decoder::log`
- [#778]: `defmt-decoder`: Add support for nested log formatting
- [#777]: `defmt-decoder`: Simplify StdoutLogger
- [#775]: `defmt-decoder`: Ignore AArch64 mapping symbols
- [#771]: `defmt-macros`: Ignore empty items in DEFMT_LOG
- [#769]: `defmt-decoder`: Add support for color, style, width and alignment to format

[#784]: https://github.com/knurling-rs/defmt/pull/784
[#781]: https://github.com/knurling-rs/defmt/pull/781
[#778]: https://github.com/knurling-rs/defmt/pull/778
[#777]: https://github.com/knurling-rs/defmt/pull/777
[#775]: https://github.com/knurling-rs/defmt/pull/775
[#771]: https://github.com/knurling-rs/defmt/pull/771
[#769]: https://github.com/knurling-rs/defmt/pull/769

## defmt-decoder v0.3.8, defmt-print v0.3.8 - 2023-08-01

- [#766] `decoder::log`: Rename `PrettyLogger` to `StdoutLogger`
- [#765]: `defmt-decoder`: Add support for customizable logger formatting

[#766]: https://github.com/knurling-rs/defmt/pull/766
[#765]: https://github.com/knurling-rs/defmt/pull/765

## [v0.3.5] - 2023-06-19

- [#760]: `defmt-macros`: Upgrade to syn 2
- [#759]: Release `defmt v0.3.5`, `defmt-macros 0.3.6` and `defmt-print 0.3.8`
- [#758]: `defmt-print`: Tidy up
- [#757]: `defmt-print`: Allow reading from a tcp port
- [#756]: `CI`: Switch from bors to merge queue
- [#753]: `demft` Add `Format` impls for `core::ptr::NonNull` and `fn(Args...) -> Ret` (up to 12 arguments)

[#760]: https://github.com/knurling-rs/defmt/pull/760
[#759]: https://github.com/knurling-rs/defmt/pull/759
[#758]: https://github.com/knurling-rs/defmt/pull/758
[#757]: https://github.com/knurling-rs/defmt/pull/757
[#756]: https://github.com/knurling-rs/defmt/pull/756
[#753]: https://github.com/knurling-rs/defmt/pull/753

## defmt-decoder v0.3.7, defmt-macros v0.3.5, defmt-parser v0.3.3, defmt-print v0.3.7 - 2023-05-05

- [#754]: Release `defmt-decoder v0.3.7`, `defmt-macros v0.3.5`, `defmt-parser v0.3.3`, `defmt-print v0.3.7`
- [#750]: Add support for decoding wire format version 3

[#754]: https://github.com/knurling-rs/defmt/pull/754
[#750]: https://github.com/knurling-rs/defmt/pull/750

## [v0.3.4] - 2023-04-05

- [#748]: Release `defmt-v0.3.4`, `defmt-decoder-v0.3.6`, `defmt-print-v0.3.4` and yank previous
- [#747]: Bump wire version

[#748]: https://github.com/knurling-rs/defmt/pull/748
[#747]: https://github.com/knurling-rs/defmt/pull/747

## [v0.3.3] - 2023-03-29 (yanked)

- [#745]: Release `defmt-v0.3.3`, `defmt-decoder-v0.3.5`, `defmt-macros v0.3.4`, `defmt-parser v0.3.2`, `defmt-print v0.3.5` and `panic-probe v0.3.1`
- [#744]: `defmt-parser`: Clean and simplify
- [#742]: `defmt-decoder`: Include crate name in symbol name
- [#743]: `defmt-parser`: Simplify tests with `rstest`
- [#741]: `defmt-macros`: Disable default-features for `rstest`
- [#740]: Snapshot tests for `core::net`
- [#739]: `xtask`: Clean up
- [#737]: `panic-probe`: Add `hard_fault()` for use in `defmt::panic_handler`
- [#733]: `defmt`: Add formatting for `core::net` with the `ip_in_core` feature
- [#603]: `defmt`: Raw pointers now print as `0x1234` instead of `1234`
- [#536]: `defmt-parser`: Switch to using an enum for errors, and add some help text pointing you to the defmt docs if you use the wrong type specifier in a format string.

[#745]: https://github.com/knurling-rs/defmt/pull/745
[#744]: https://github.com/knurling-rs/defmt/pull/744
[#742]: https://github.com/knurling-rs/defmt/pull/742
[#743]: https://github.com/knurling-rs/defmt/pull/743
[#741]: https://github.com/knurling-rs/defmt/pull/741
[#740]: https://github.com/knurling-rs/defmt/pull/740
[#739]: https://github.com/knurling-rs/defmt/pull/739
[#737]: https://github.com/knurling-rs/defmt/pull/737
[#733]: https://github.com/knurling-rs/defmt/pull/733
[#603]: https://github.com/knurling-rs/defmt/pull/734
[#536]: https://github.com/knurling-rs/defmt/pull/735

## defmt-decoder v0.3.4, defmt-print v0.3.4

- [#729]: Release `defmt-decoder v0.3.4`, `defmt-print v0.3.4`
- [#726]: `defmt-decoder`: Remove difference in favor of dissimilar
- [#725]: `defmt-decoder`: Replace chrono with time
- [#719]: `defmt-print`: Fix panic
- [#715]: `xtask`: Update `clap` to version `4`
- [#710]: `CI`: Update CI
- [#706]: `defmt`, `defmt-decoder`, `defmt-itm`, `defmt-macros`, `defmt-parser`, `defmt-print`, `defmt-test-macros`: Satisfy clippy

[#729]: https://github.com/knurling-rs/defmt/pull/729
[#726]: https://github.com/knurling-rs/defmt/pull/726
[#725]: https://github.com/knurling-rs/defmt/pull/725
[#715]: https://github.com/knurling-rs/defmt/pull/715
[#710]: https://github.com/knurling-rs/defmt/pull/710
[#706]: https://github.com/knurling-rs/defmt/pull/706

## defmt-decoder v0.3.3, defmt-macros v0.3.3, defmt-print v0.3.3, vdefmt-rtt 0.4.0
- [#704]: Release `defmt-macros 0.3.3`, `defmt-print 0.3.3`, `defmt-rtt 0.4.0`
- [#703]: `defmt-print`: Update to `clap 4.0`.
- [#701]: `defmt-rtt`: Pre-relase cleanup
- [#695]: `defmt-rtt`: Refactor rtt [3/2]
- [#689]: `defmt-rtt`: Update to critical-section 1.0
- [#692]: `defmt-macros`: Wrap const fn in const item to ensure compile-time-evaluation.
- [#690]: `defmt-decoder`, `defmt-parser`: Satisfy clippy
- [#688]: Release `defmt-decoder 0.3.3`
- [#687]: `CI`: Re-enable `qemu-snapshot (nightly)` tests
- [#686]: `CI`: Temporarily disable `qemu-snapshot (nightly)`
- [#684]: `defmt-macros`: Fix `syn` dependency version.
- [#683]: `defmt-rtt`: Make sure the whole RTT structure is in RAM
- [#682]: `defmt-print`: exit when stdin is closed
- [#681]: `defmt-decoder`, `defmt-parser`:Make use of i/o locking being static since rust `1.61`.
- [#679]: `CI`: Add changelog enforcer
- [#678]: `defmt`, `defmt-decoder`, `defmt-macros`, `defmt-parser`: Satisfy clippy

[#704]: https://github.com/knurling-rs/defmt/pull/704
[#703]: https://github.com/knurling-rs/defmt/pull/703
[#701]: https://github.com/knurling-rs/defmt/pull/701
[#695]: https://github.com/knurling-rs/defmt/pull/695
[#692]: https://github.com/knurling-rs/defmt/pull/692
[#690]: https://github.com/knurling-rs/defmt/pull/690
[#688]: https://github.com/knurling-rs/defmt/pull/688
[#687]: https://github.com/knurling-rs/defmt/pull/687
[#686]: https://github.com/knurling-rs/defmt/pull/686
[#684]: https://github.com/knurling-rs/defmt/pull/684
[#683]: https://github.com/knurling-rs/defmt/pull/683
[#682]: https://github.com/knurling-rs/defmt/pull/682
[#681]: https://github.com/knurling-rs/defmt/pull/681
[#679]: https://github.com/knurling-rs/defmt/pull/679
[#678]: https://github.com/knurling-rs/defmt/pull/678
[#719]: https://github.com/knurling-rs/defmt/pull/719

## [v0.3.2] - 2022-05-31

- [#675]: Release `defmt 0.3.2` and fix `defmt-macros`-releated compile-error
- [#669]: Refine docs for `--json` flag

## [v0.3.1] - 2022-03-10

### Added

- [#662]: `#[derive(Format)]` now accepts attribute fields to format fields using the `Debug2Format` adapter instead of a `Format` implementation.
- [#661]: Add tests for Cell types
- [#656]: Implement `defmt::Format` for `Cell` and `RefCell`
- [#630]: Add test instructions to README.md

[#662]: https://github.com/knurling-rs/defmt/pull/662
[#661]: https://github.com/knurling-rs/defmt/pull/661
[#656]: https://github.com/knurling-rs/defmt/pull/656
[#630]: https://github.com/knurling-rs/defmt/pull/630

### Changed

- [#659]: mark extern::acquire() and extern::release() as unsafe. this is not a breaking change; this is an internal API
- [#640]: use crate [critical-section](https://crates.io/crates/critical-section) in defmt-rtt
- [#634]: update ELF parsing dependencies
- [#633]: make RTT buffer size configurable
- [#626]: Make errror message more meaningful in case of version-mismatch

[#659]: https://github.com/knurling-rs/defmt/pull/659
[#640]: https://github.com/knurling-rs/defmt/pull/640
[#634]: https://github.com/knurling-rs/defmt/pull/634
[#633]: https://github.com/knurling-rs/defmt/pull/633
[#626]: https://github.com/knurling-rs/defmt/pull/626

## [v0.3.0] - 2021-11-09

- [#618]: Support #[ignore] attribute in defmt_test
- [#621]: Readme Diagram: Replace duplicate defmt-itm with defmt-rtt
- [#617]: Add display hint to output `u64` as ISO8601 time
- [#620]: Tidy up: remove unused code and dependencies
- [#619]: Update all crates to rust edition 2021! 🎉
- [#610]: `defmt-print`: Log if malformed frame gets skipped
- [#547]: Migration guide `v0.2.x` to `v0.3.0`
- [#604]: defmt-test: `#[cfg(test)]` the `#[defmt_test::tests]` module
- [#616]: Update user guide part of the book
- [#615]: Document how to deal with backward compatibility breakage
- [#614]: Bugfix: decoder breaks with pipe symbol
- [#605]: Properly handle the `off` pseudo-level in presence of nested logging directives
- [#611]: Fix `cargo doc`-warnings
- [#608]: `decoder`: Fix that `defmt::println!` shows leading space when timestamps are disabled
- [#601]: Move crate `defmt` to `defmt/`
- [#600]: Run snapshot & backcompat tests in dev mode only
- [#519]: Target-side `env_logger`-like env filter
- [#592]: xtask: add backward compability test
- [#598]: `defmt-print`: Recover from decoding-errors
- [#569]: Add defmt `println!` macro
- [#580]: Structure `defmt::export`
- [#594]: panic-probe: use UDF instruction on nested panics
- [#591]: Remove timestamps from snapshot test
- [#585]: Add xtask option to run a single snapshot test by name
- [#589]: Implement `Format` for arrays of any length
- [#587]: Tweak inline attributes to remove machine code duplication
- [#574]: Refactor rtt [1/2]
- [#584]: Remove outdated doc "you may only call write! once"
- [#582]: Release of `panic-probe v0.2.1`
- [#581]: Add impl for `alloc::Layout`
- [#579]: defmt-rtt: fix check for blocking RTT
- [#577]: Fix typo in `cfg` of encoding-feature-`compile_error!`
- [#578]: `qemu`: Allow dead code
- [#550]: `defmt::flush()`
- [#572]: `defmt-decoder`: `impl TryFrom<Option<String>> for Encoding`
- [#570]: Support referring to `Self` in bitflags constants
- [#568]: Encoding docs.
- [#564]: Make order of bitflags values deterministic
- [#561]: Remove unused cortex-m-rt in panic-probe a=Dirbaio
- [#562]: Remove call to fill in user survey from `README`
- [#560]: Update cortex-m-rt crate from `0.6` to `0.7`
- [#557]: Add impl for TryFromSliceError
- [#556]: Add impl for TryFromIntError
- [#551]: Display git version & date to introduction section
- [#540]: Separate "crate version" from "wire format version
- [#549]: Fix clippy warnings.
- [#545]: Revert "`build.rs`: Obtain version from macro; simplify"
- [#539]: Add optional rzCOBS encoding+framing
- [#518]: `build.rs`: Obtain version from macro; simplify
- [#543]: `CI`: Temporarily drop backward-compatibility check
- [#542]: `snapshot-tests`: Test alternate hint for bitfields
- [#538]: Fix wrong bit count in comment.
- [#537]: `snapshot-tests`: Delete `:?` hint without impact
- [#531]: refactor the `macros` crate
- [#534]: Attribute test progress message to the test in question;
- [#535]: Don't print leading space when timestamp is absent
- [#529]: Refactor user-guide of `book`
- [#528]: Support bitflags
- [#533]: Adds add for user survey into readme.
- [#527]: `book`: Add logo and support text to introduction
- [#526]: `decoder`: Simplify tests
- [#359]: Implement precedence of inner display hint
- [#523]: Minimize dependencies
- [#508]: [5/n] Format trait v2
- [#522]: Replace `µs` hint with `us`
- [#521]: [3/n] Remove u24
- [#516]: `xtask`: Only install additional targets for tests that require them
- [#512]: Add overwrite option for xtask cross results.
- [#514]: extend raw pointer implementation to include !Format types
- [#513]: book/duplicates.md: discriminator -> disambiguator
- [#507]: [2/n] - Remove code-size-costly optimizations
- [#505]: [1/n] - Logger trait v2.

[#618]: https://github.com/knurling-rs/defmt/pull/618
[#621]: https://github.com/knurling-rs/defmt/pull/621
[#617]: https://github.com/knurling-rs/defmt/pull/617
[#620]: https://github.com/knurling-rs/defmt/pull/620
[#619]: https://github.com/knurling-rs/defmt/pull/619
[#610]: https://github.com/knurling-rs/defmt/pull/610
[#547]: https://github.com/knurling-rs/defmt/pull/547
[#604]: https://github.com/knurling-rs/defmt/pull/604
[#616]: https://github.com/knurling-rs/defmt/pull/616
[#615]: https://github.com/knurling-rs/defmt/pull/615
[#614]: https://github.com/knurling-rs/defmt/pull/614
[#605]: https://github.com/knurling-rs/defmt/pull/605
[#611]: https://github.com/knurling-rs/defmt/pull/611
[#608]: https://github.com/knurling-rs/defmt/pull/608
[#601]: https://github.com/knurling-rs/defmt/pull/601
[#600]: https://github.com/knurling-rs/defmt/pull/600
[#519]: https://github.com/knurling-rs/defmt/pull/519
[#592]: https://github.com/knurling-rs/defmt/pull/592
[#598]: https://github.com/knurling-rs/defmt/pull/598
[#569]: https://github.com/knurling-rs/defmt/pull/569
[#580]: https://github.com/knurling-rs/defmt/pull/580
[#594]: https://github.com/knurling-rs/defmt/pull/594
[#591]: https://github.com/knurling-rs/defmt/pull/591
[#585]: https://github.com/knurling-rs/defmt/pull/585
[#589]: https://github.com/knurling-rs/defmt/pull/589
[#587]: https://github.com/knurling-rs/defmt/pull/587
[#574]: https://github.com/knurling-rs/defmt/pull/574
[#584]: https://github.com/knurling-rs/defmt/pull/584
[#582]: https://github.com/knurling-rs/defmt/pull/582
[#581]: https://github.com/knurling-rs/defmt/pull/581
[#579]: https://github.com/knurling-rs/defmt/pull/579
[#577]: https://github.com/knurling-rs/defmt/pull/577
[#578]: https://github.com/knurling-rs/defmt/pull/578
[#550]: https://github.com/knurling-rs/defmt/pull/550
[#572]: https://github.com/knurling-rs/defmt/pull/572
[#570]: https://github.com/knurling-rs/defmt/pull/570
[#568]: https://github.com/knurling-rs/defmt/pull/568
[#564]: https://github.com/knurling-rs/defmt/pull/564
[#561]: https://github.com/knurling-rs/defmt/pull/561
[#562]: https://github.com/knurling-rs/defmt/pull/562
[#560]: https://github.com/knurling-rs/defmt/pull/560
[#557]: https://github.com/knurling-rs/defmt/pull/557
[#556]: https://github.com/knurling-rs/defmt/pull/556
[#551]: https://github.com/knurling-rs/defmt/pull/551
[#540]: https://github.com/knurling-rs/defmt/pull/540
[#549]: https://github.com/knurling-rs/defmt/pull/549
[#545]: https://github.com/knurling-rs/defmt/pull/545
[#539]: https://github.com/knurling-rs/defmt/pull/539
[#518]: https://github.com/knurling-rs/defmt/pull/518
[#543]: https://github.com/knurling-rs/defmt/pull/543
[#542]: https://github.com/knurling-rs/defmt/pull/542
[#538]: https://github.com/knurling-rs/defmt/pull/538
[#537]: https://github.com/knurling-rs/defmt/pull/537
[#534]: https://github.com/knurling-rs/defmt/pull/534
[#531]: https://github.com/knurling-rs/defmt/pull/531
[#535]: https://github.com/knurling-rs/defmt/pull/535
[#529]: https://github.com/knurling-rs/defmt/pull/529
[#528]: https://github.com/knurling-rs/defmt/pull/528
[#533]: https://github.com/knurling-rs/defmt/pull/533
[#527]: https://github.com/knurling-rs/defmt/pull/527
[#526]: https://github.com/knurling-rs/defmt/pull/526
[#359]: https://github.com/knurling-rs/defmt/pull/359
[#523]: https://github.com/knurling-rs/defmt/pull/523
[#508]: https://github.com/knurling-rs/defmt/pull/508
[#522]: https://github.com/knurling-rs/defmt/pull/522
[#521]: https://github.com/knurling-rs/defmt/pull/521
[#516]: https://github.com/knurling-rs/defmt/pull/516
[#512]: https://github.com/knurling-rs/defmt/pull/512
[#514]: https://github.com/knurling-rs/defmt/pull/514
[#513]: https://github.com/knurling-rs/defmt/pull/513
[#507]: https://github.com/knurling-rs/defmt/pull/507
[#505]: https://github.com/knurling-rs/defmt/pull/505

## [v0.2.3] - 2021-06-17

### Added

- [#499] Illustrate structure of the defmt crates
- [#503] Add alternate hint ('#')
- [#509] `impl Format for NonZero*`

### Changed

- [#488] Structure `impl Format`s into multiple files
- [#496] Bump build-dep `semver` to `1.0`
- [#489] Structure lib
- [#500] book: fix leftover old formatting syntax; typos
- [#510] `CI`: Don't install MacOS dependency which is included by default

### Fixed

- [#497] `macros`: match unused vars if logging is disabled

[#488]: https://github.com/knurling-rs/defmt/pull/488
[#496]: https://github.com/knurling-rs/defmt/pull/496
[#497]: https://github.com/knurling-rs/defmt/pull/497
[#489]: https://github.com/knurling-rs/defmt/pull/489
[#499]: https://github.com/knurling-rs/defmt/pull/499
[#500]: https://github.com/knurling-rs/defmt/pull/500
[#503]: https://github.com/knurling-rs/defmt/pull/503
[#509]: https://github.com/knurling-rs/defmt/pull/509
[#510]: https://github.com/knurling-rs/defmt/pull/510

## [v0.2.2] - 2021-05-20

### Added

- [#446] Add usage examples for `Debug2Format`, `Display2Format`
- [#464] `impl<T> Format for {*const, *mut} T where T: Format + ?Sized`
- [#472] `impl Format for` the core::{iter, ops, slice} structs
- [#473] `impl Format for` all the `Cow`s
- [#478] add `dbg!` macro

### Changed

- [#477] Disable logging calls via conditional compilation when all defmt features are disabled

[#446]: https://github.com/knurling-rs/defmt/pull/446
[#464]: https://github.com/knurling-rs/defmt/pull/464
[#472]: https://github.com/knurling-rs/defmt/pull/472
[#473]: https://github.com/knurling-rs/defmt/pull/473
[#477]: https://github.com/knurling-rs/defmt/pull/477
[#478]: https://github.com/knurling-rs/defmt/pull/478

## [v0.2.1] - 2021-03-08

### Added

- [#403] Add knurling logo to API docs

### Fixed

- [#413] Fix docs-rs build, by disabling feature "unstable-test"
- [#427] Drop outdated note about `defmt v0.2.0` from book

[#403]: https://github.com/knurling-rs/defmt/pull/403
[#413]: https://github.com/knurling-rs/defmt/pull/413
[#427]: https://github.com/knurling-rs/defmt/pull/427

## [v0.2.0] - 2021-02-19

### Added

- [#284] Implement support for `i128` and `u128` types
- [#291] Allows using `defmt` on x86 platforms by making the test suite use an internal Cargo feature
- [#293] Make `defmt` attributes forward input attributes
- [#294] Permits `use` items inside `#[defmt_test::tests]` modules
- [#296] Allows skipping the `defmt` version check in order to make development easier
- [#302] `derive(Format)` now supports more than 256 variants
- [#304] impl `Format` for `char`s
- [#313] Add display hints
- [#323] Merge `Uxx(u64)` (`Ixx(i64)`) and `U128(u128)` (`u128(i128)`) data variants
- [#327] `impl<T> Format for PhantomData<T>`
- [#329] Document safety of implementation detail functions
- [#335] Add the `defmt-itm` crate
- [#338] Add `defmt-logger` and `defmt-print` crates
- [#343] Customizable timestamps
- [#347] Document the grammar of `defmt`s current format parameter syntax
- [#351] Allow tools to distinguish user-controlled format strings from generated ones
- [#354] Add `f64` support
- [#376] Make `defmt-logger` more configurable, remove `probe-run` strings
- [#377] `defmt-test`: support returning `Result` from tests
- [#382] `impl Format for Infallible`
- [#391] `impl Format for core::time::Duration`

### Changed

- [#297] Improves the output formatting and includes a progress indicator
- [#299] Test embedded test runner (`defmt-test`) as part of our CI setup
- [#300] `#[derive]` now uses built-in primitive formatting for primitive references
- [#303] Employ the help of [bors]
- [#305] `Formatter` is now passed by value, i.e. consumed during formatting
- [#308] compile-fail test new `Formatter` move semantics
- [#312] `str` fields in structs are now treated as a native type by the encoder instead of going through the `Format` trait
- [#325] Update our UI tests to work with the latest stable release
- [#331] Add more compile-fail tests
- [#332] Improve `Format` trait docs
- [#333] Hide `Formatter`'s `inner` field
- [#334] Fix dead link in parser docs
- [#337] Improve diagnostics on double `write!`
- [#339] Make leb64 encoding fully safe (while at the same time reducing its code footprint)
- [#340] Stream `core::fmt` adapters
- [#345] Reduce code size by avoiding 64-bit arithmetic in LEB encoding
- [#350] `panic-probe` now uses `defmt`s `Display2Format` to log panic messages. In consequence, panic messages won't get truncated anymore.
- [#355] Clarify the docs on `Write::write`
- [#352] Do not display full version with `--help`. Thanks to [Javier-varez]!
- [#354] Support `f64` floating point numbers.
- [#355] Clarify docs on `Write::write`.
- [#361], [#367] Make clippy happy by improving code quality
- [#363] Improve test coverage on basic `defmt` usage on `std` rust
- [#364] Split firmware code into separate workspace
- [#368] `defmt-itm`: Raise compile error on `armv6m`
- [#369] Move `bors.toml` to `.github/`
- [#371] Link to git version of `defmt` book
- [#372] Update `Printers` section in `defmt` book
- [#373] Improve information in `Cargo.toml`
- [#379] Make link to `defmt` book clickable
- [#380] Merge crates `elf2table` and `logger` into `decoder`
- [#383] `defmt-test`: Modify attributes in place and handle `#[cfg]`
- [#384] pin unstable path dependencies
- [#385] defmt_decoder: Skip allocation of datastructure for raw symbols of the table entries in `fn get_locations`
- [#386], [#392] Refactor decoder
  - rename `mod logger` to `log`
  - make `fn parse_*`, `fn get_locations`, `fn decode` methods of `struct Table`
  - various simplifications and restructuring of internal code
- [#387] CI: bump timeout to 20 minutes
- [#389] defmt_decoder: Bump deps `object` and `gimli`

### Fixed

- [#301] Fix the nightly builds after a `linked_list_allocator` feature change
- [#310], [#311] remove the runtime check (and matching tests) if the `write!` macro was called multiple times as this can no longer happen since `write!` now consumes the `Formatter` due to [#305].
- [#321] ASCII hint (`:a`) is now respected when used together with the `Format` trait (`=?` and `=[?]`).
- [#342] Fix a data corruption issue when using `bool`s in `write!`
- [#357] Fix issue preventing `defmt` from compiling on MacOS.

[#284]: https://github.com/knurling-rs/defmt/pull/284
[#291]: https://github.com/knurling-rs/defmt/pull/291
[#293]: https://github.com/knurling-rs/defmt/pull/293
[#294]: https://github.com/knurling-rs/defmt/pull/294
[#296]: https://github.com/knurling-rs/defmt/pull/296
[#297]: https://github.com/knurling-rs/defmt/pull/297
[#299]: https://github.com/knurling-rs/defmt/pull/299
[#300]: https://github.com/knurling-rs/defmt/pull/300
[#301]: https://github.com/knurling-rs/defmt/pull/301
[#302]: https://github.com/knurling-rs/defmt/pull/302
[#303]: https://github.com/knurling-rs/defmt/pull/303
[#304]: https://github.com/knurling-rs/defmt/pull/304
[#305]: https://github.com/knurling-rs/defmt/pull/305
[#308]: https://github.com/knurling-rs/defmt/pull/308
[#310]: https://github.com/knurling-rs/defmt/pull/310
[#311]: https://github.com/knurling-rs/defmt/pull/311
[#312]: https://github.com/knurling-rs/defmt/pull/312
[#313]: https://github.com/knurling-rs/defmt/pull/313
[#321]: https://github.com/knurling-rs/defmt/pull/321
[#323]: https://github.com/knurling-rs/defmt/pull/323
[#325]: https://github.com/knurling-rs/defmt/pull/325
[#327]: https://github.com/knurling-rs/defmt/pull/327
[#329]: https://github.com/knurling-rs/defmt/pull/329
[#331]: https://github.com/knurling-rs/defmt/pull/331
[#332]: https://github.com/knurling-rs/defmt/pull/332
[#333]: https://github.com/knurling-rs/defmt/pull/333
[#334]: https://github.com/knurling-rs/defmt/pull/334
[#335]: https://github.com/knurling-rs/defmt/pull/335
[#337]: https://github.com/knurling-rs/defmt/pull/337
[#338]: https://github.com/knurling-rs/defmt/pull/338
[#339]: https://github.com/knurling-rs/defmt/pull/339
[#340]: https://github.com/knurling-rs/defmt/pull/340
[#342]: https://github.com/knurling-rs/defmt/pull/342
[#343]: https://github.com/knurling-rs/defmt/pull/343
[#345]: https://github.com/knurling-rs/defmt/pull/345
[#347]: https://github.com/knurling-rs/defmt/pull/347
[#350]: https://github.com/knurling-rs/defmt/pull/350
[#351]: https://github.com/knurling-rs/defmt/pull/351
[#354]: https://github.com/knurling-rs/defmt/pull/354
[#355]: https://github.com/knurling-rs/defmt/pull/355
[#352]: https://github.com/knurling-rs/defmt/pull/352
[#354]: https://github.com/knurling-rs/defmt/pull/354
[#355]: https://github.com/knurling-rs/defmt/pull/355
[#357]: https://github.com/knurling-rs/defmt/pull/357
[#361]: https://github.com/knurling-rs/defmt/pull/361
[#363]: https://github.com/knurling-rs/defmt/pull/363
[#364]: https://github.com/knurling-rs/defmt/pull/364
[#368]: https://github.com/knurling-rs/defmt/pull/368
[#369]: https://github.com/knurling-rs/defmt/pull/369
[#371]: https://github.com/knurling-rs/defmt/pull/371
[#372]: https://github.com/knurling-rs/defmt/pull/372
[#373]: https://github.com/knurling-rs/defmt/pull/373
[#376]: https://github.com/knurling-rs/defmt/pull/376
[#377]: https://github.com/knurling-rs/defmt/pull/377
[#379]: https://github.com/knurling-rs/defmt/pull/379
[#380]: https://github.com/knurling-rs/defmt/pull/380
[#382]: https://github.com/knurling-rs/defmt/pull/382
[#383]: https://github.com/knurling-rs/defmt/pull/383
[#384]: https://github.com/knurling-rs/defmt/pull/384
[#385]: https://github.com/knurling-rs/defmt/pull/385
[#386]: https://github.com/knurling-rs/defmt/pull/386
[#387]: https://github.com/knurling-rs/defmt/pull/387
[#389]: https://github.com/knurling-rs/defmt/pull/389
[#391]: https://github.com/knurling-rs/defmt/pull/391
[#392]: https://github.com/knurling-rs/defmt/pull/392
[#396]: https://github.com/knurling-rs/defmt/pull/396

## [v0.1.3] - 2020-11-30

### Fixed

- [#290] fixed cross compilation to ARMv6-M and other targets that have no CAS (Compare-and-Swap)
  primitives when the "alloc" feature is enabled

[#290]: https://github.com/knurling-rs/defmt/pull/290

## [v0.1.2] - 2020-11-26

### Added

- [#263] [#276] add and document `write!` macro
- [#273] [#280] add and document `unwrap!` macro
- [#266] add `panic!`-like and `assert!`-like macros which will log the panic message using `defmt` and then call `core::panic!` (by default)
- [#267], [#281] add `Debug2Format` and `Display2Format` adapters
- [#279] started adding notes about feature availability (e.g. "defmt 0.1.2 and up")

[#263]: https://github.com/knurling-rs/defmt/pull/263
[#273]: https://github.com/knurling-rs/defmt/pull/273
[#276]: https://github.com/knurling-rs/defmt/pull/276
[#279]: https://github.com/knurling-rs/defmt/pull/279
[#266]: https://github.com/knurling-rs/defmt/pull/266
[#281]: https://github.com/knurling-rs/defmt/pull/281
[#267]: https://github.com/knurling-rs/defmt/pull/267
[#280]: https://github.com/knurling-rs/defmt/pull/280

### Changed

- [#257] code size optimizations
- [#265] updated the 'how we deal with duplicated format strings' section of our [implementation notes]

[#257]: https://github.com/knurling-rs/defmt/pull/257
[#265]: https://github.com/knurling-rs/defmt/pull/265
[implementation notes]: https://defmt.ferrous-systems.com/design.html

### Fixed

- [#264] `probe-run` doesn't panic if log message is not UTF-8
- [#269] fixes compiler error that was thrown when using `defmt::panic` within e.g. a match expression
- [#272] braces in format args passed to the new `defmt::panic!` and `defmt::assert!` macros do not cause unexpected errors anymore

[#264]: https://github.com/knurling-rs/defmt/pull/264
[#269]: https://github.com/knurling-rs/defmt/pull/269
[#272]: https://github.com/knurling-rs/defmt/pull/272

## [v0.1.1] - 2020-11-16

### Fixed

- [#259] crates.io version of `defmt` crates no longer require `git` to be built

[#259]: https://github.com/knurling-rs/defmt/pull/259

## v0.1.0 - 2020-11-11

Initial release

[Unreleased]: https://github.com/knurling-rs/defmt/compare/defmt-v0.3.8...main
[v0.3.8]: https://github.com/knurling-rs/defmt/compare/defmt-v0.3.7...defmt-v0.3.8
[v0.3.7]: https://github.com/knurling-rs/defmt/compare/defmt-v0.3.6...defmt-v0.3.7
[v0.3.6]: https://github.com/knurling-rs/defmt/compare/defmt-v0.3.5...defmt-v0.3.6
[v0.3.5]: https://github.com/knurling-rs/defmt/compare/defmt-v0.3.4...defmt-v0.3.5
[v0.3.4]: https://github.com/knurling-rs/defmt/compare/defmt-v0.3.3...defmt-v0.3.4
[v0.3.3]: https://github.com/knurling-rs/defmt/compare/defmt-v0.3.2...defmt-v0.3.3
[v0.3.2]: https://github.com/knurling-rs/defmt/compare/defmt-v0.3.1...defmt-v0.3.2
[v0.3.1]: https://github.com/knurling-rs/defmt/compare/defmt-v0.3.0...defmt-v0.3.1
[v0.3.0]: https://github.com/knurling-rs/defmt/compare/defmt-v0.2.3...defmt-v0.3.0
[v0.2.3]: https://github.com/knurling-rs/defmt/compare/defmt-v0.2.2...defmt-v0.2.3
[v0.2.2]: https://github.com/knurling-rs/defmt/compare/defmt-v0.2.1...defmt-v0.2.2
[v0.2.1]: https://github.com/knurling-rs/defmt/compare/defmt-v0.2.0...defmt-v0.2.1
[v0.2.0]: https://github.com/knurling-rs/defmt/compare/defmt-v0.1.3...defmt-v0.2.0
[v0.1.3]: https://github.com/knurling-rs/defmt/compare/defmt-v0.1.2...defmt-v0.1.3
[v0.1.2]: https://github.com/knurling-rs/defmt/compare/defmt-v0.1.1...defmt-v0.1.2
[v0.1.1]: https://github.com/knurling-rs/defmt/compare/defmt-v0.1.0...defmt-v0.1.1<|MERGE_RESOLUTION|>--- conflicted
+++ resolved
@@ -9,31 +9,23 @@
 
 - [#859]: `defmt`: Satisfy clippy
 - [#858]: `defmt`: Implement "passthrough" trait impls for *2Format wrappers
+- [#857]: Add an octal display hint (`:o`)
 - [#855]: `defmt-print`: Now uses tokio to make tcp and stdin reads async (in preparation for a `watch elf` flag)
 - [#852]: `CI`: Update mdbook to v0.4.40
 - [#847]: `decoder`: Fix log format width specifier not working as expected
 - [#845]: `decoder`: fix println!() records being printed with formatting
 - [#843]: `defmt`: Sort IDs of log msgs by severity to allow runtime filtering by severity
 - [#822]: `CI`: Run `cargo semver-checks` on every PR
-<<<<<<< HEAD
-- [#855]: `defmt-print`: Now uses tokio to make tcp and stdin reads async (in preparation for a `watch elf` flag)
-- [#857]: Add an octal display hint (`:o`)
-=======
->>>>>>> 6f198801
 
 [#859]: https://github.com/knurling-rs/defmt/pull/859
 [#858]: https://github.com/knurling-rs/defmt/pull/858
+[#857]: https://github.com/knurling-rs/defmt/pull/857
 [#855]: https://github.com/knurling-rs/defmt/pull/855
 [#852]: https://github.com/knurling-rs/defmt/pull/852
 [#847]: https://github.com/knurling-rs/defmt/pull/847
 [#845]: https://github.com/knurling-rs/defmt/pull/845
 [#843]: https://github.com/knurling-rs/defmt/pull/843
 [#822]: https://github.com/knurling-rs/defmt/pull/822
-<<<<<<< HEAD
-[#855]: https://github.com/knurling-rs/defmt/pull/855
-[#857]: https://github.com/knurling-rs/defmt/pull/856
-=======
->>>>>>> 6f198801
 
 ## [v0.3.8] - 2024-05-17
 
