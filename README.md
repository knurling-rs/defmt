# `defmt`

`defmt` ("de format", short for "deferred formatting") is a highly efficient logging framework that targets resource-constrained devices, like microcontrollers.

For more details about the framework check the book at <https://defmt.ferrous-systems.com>.

## Components

This repository contains the following packages:

| Name                | Path                                                           | Description                                                                |
| ------------------- | -------------------------------------------------------------- | -------------------------------------------------------------------------- |
| `defmt`             | [`./defmt`](./defmt)                                           | On-target code for highly efficient logging                                |
| `defmt-macros`      | [`./macros`](./macros)                                         | Proc Macros for `defmt`                                                    |
| `defmt-print`       | [`./print`](./print)                                           | CLI utility for decoding and printing `defmt` encoded logs to standard out |
| `defmt-decoder`     | [`./decoder`](./decoder)                                       | Host Library for decoding `defmt` log frames                               |
| `defmt-parser`      | [`./parser`](./parser)                                         | Host Library for parsing `defmt` log frames                                |
| `defmt-rtt`         | [`./firmware/defmt-rtt`](./firmware/defmt-rtt)                 | On-target library for sending `defmt` logs over RTT                        |
| `defmt-itm`         | [`./firmware/defmt-itm`](./firmware/defmt-itm)                 | On-target library for sending `defmt` logs over ITM                        |
| `defmt-semihosting` | [`./firmware/defmt-semihosting`](./firmware/defmt-semihosting) | On-target library for sending `defmt` logs over semihosting                |
| `panic-probe`       | [`./firmware/panic-probe`](./firmware/panic-probe)             | On-target library for sending `panic!` over `defmt`                        |
| `defmt-test`        | [`./firmware/defmt-test`](./firmware/defmt-test)               | Framework for running tests on-target                                      |
| `defmt-test-macros` | [`./firmware/defmt-test/macros`](./firmware/defmt-test/macros) | Proc Macros for `defmt-test`                                               |
| `defmt-json-schema` | [`./defmt/defmt-json-schema`](./defmt/defmt-json-schema)       | Describes the JSON emitted by `defmt-decoder`                              |

## MSRV

<<<<<<< HEAD
```mermaid
%%{ init: { 'flowchart': { 'curve': 'step', "defaultRenderer": "elk" } } }%%
graph TD;
    A[[defmt]]
    B[defmt-decoder]
    C[defmt-itm]
    D[defmt-macros]
    E[defmt-parser]
    F[defmt-print]
    G[defmt-rtt]
    H(defmt-semihosting)
    I[[defmt-test]]
    J[defmt-test-macros]
    K[[flip-link]]
    L[panic-probe]
    M[[probe-run]]
    N(qemu-run)

    A --> D
    B & D --o E
    C & G & H & I & L --> A
    F & M & N --o B
    I --o J

    subgraph Legend
    O[[user facing crate]]
    P[internal crate]
    Q(unreleased crate)
    O -- dependency --> P
    Q -- pinned dependency --o P
    end

    J ~~~ Legend
```
=======
The minimum supported Rust version is 1.76 (or Ferrocene 24.05). `defmt` is tested against the latest stable Rust version and the MSRV.
>>>>>>> 40ed0f69

## Developer Information

### Running Tests

Tests are run using `cargo xtask` -- although this is simply an alias (defined in `.cargo/config.toml`) for `cargo run --package xtask --`.

To see a list of options, see [`xtask/src/main.rs`](xtask/src/main.rs), or run:

```console
cargo xtask help
```

For example, to run all the tests, run:

```console
cargo xtask test-all
```

You will need `qemu-system-arm` installed and in your `$PATH` for some of the tests (e.g. `test-snapshot`).

## Support

`defmt` is part of the [Knurling] project, [Ferrous Systems]' effort at
improving tooling used to develop for embedded systems.

If you think that our work is useful, consider sponsoring it via [GitHub
Sponsors].

## License

Licensed under either of

- Apache License, Version 2.0 ([LICENSE-APACHE](LICENSE-APACHE) or
  http://www.apache.org/licenses/LICENSE-2.0)

- MIT license ([LICENSE-MIT](LICENSE-MIT) or http://opensource.org/licenses/MIT)

at your option.

### Contribution

Unless you explicitly state otherwise, any contribution intentionally submitted
for inclusion in the work by you, as defined in the Apache-2.0 license, shall be
licensed as above, without any additional terms or conditions.

[Knurling]: https://knurling.ferrous-systems.com/
[Ferrous Systems]: https://ferrous-systems.com/
[GitHub Sponsors]: https://github.com/sponsors/knurling-rs<|MERGE_RESOLUTION|>--- conflicted
+++ resolved
@@ -23,9 +23,6 @@
 | `defmt-test-macros` | [`./firmware/defmt-test/macros`](./firmware/defmt-test/macros) | Proc Macros for `defmt-test`                                               |
 | `defmt-json-schema` | [`./defmt/defmt-json-schema`](./defmt/defmt-json-schema)       | Describes the JSON emitted by `defmt-decoder`                              |
 
-## MSRV
-
-<<<<<<< HEAD
 ```mermaid
 %%{ init: { 'flowchart': { 'curve': 'step', "defaultRenderer": "elk" } } }%%
 graph TD;
@@ -60,9 +57,10 @@
 
     J ~~~ Legend
 ```
-=======
+
+## MSRV
+
 The minimum supported Rust version is 1.76 (or Ferrocene 24.05). `defmt` is tested against the latest stable Rust version and the MSRV.
->>>>>>> 40ed0f69
 
 ## Developer Information
 
